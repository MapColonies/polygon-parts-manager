--- conflicted
+++ resolved
@@ -6,21 +6,16 @@
   PolygonPartsPayload as PolygonPartsPayloadType,
   RoiProperties,
 } from '@map-colonies/raster-shared';
-<<<<<<< HEAD
-import type { Feature, FeatureCollection, GeoJsonProperties, MultiPolygon, Polygon } from 'geojson';
-import type { NonNullableRecordValues, ReplaceValuesOfType } from '../../common/types';
-=======
 import type { Feature, FeatureCollection, GeoJsonProperties, Geometry, MultiPolygon, Polygon } from 'geojson';
 import { EntityManager, SelectQueryBuilder } from 'typeorm';
-import type { NullableRecordValues, ReplaceValuesOfType } from '../../common/types';
->>>>>>> 9ae7cb89
+import type { NonNullableRecordValues, ReplaceValuesOfType } from '../../common/types';
 
 //#region public
 interface CommonPayload extends Omit<PolygonPartsPayload, 'partsData'>, PolygonPart {}
-<<<<<<< HEAD
-type PolygonalGeometries = Polygon | MultiPolygon | null;
-=======
->>>>>>> 9ae7cb89
+/**
+ * Polygonal geometries
+ */
+type PolygonalGeometries = Polygon | MultiPolygon;
 
 /**
  * Properties of part data for insertion
@@ -39,17 +34,8 @@
 export interface FindPolygonPartsOptions<ShouldClip extends boolean = boolean> {
   readonly shouldClip: ShouldClip;
   readonly polygonPartsEntityName: EntityNames;
-<<<<<<< HEAD
-  readonly filter: FeatureCollectionFilter | undefined;
-=======
-  readonly filter?: FeatureCollection<FindPolygonPartsOptionsFilterGeometries, (GeoJsonProperties & Partial<RoiProperties>) | null>;
->>>>>>> 9ae7cb89
+  readonly filter?: FeatureCollectionFilter;
 }
-
-/**
- * Geometry type options for filtering polygon parts
- */
-export type FindPolygonPartsOptionsFilterGeometries = Polygon | MultiPolygon;
 
 /**
  * Find polygon parts response
@@ -57,13 +43,8 @@
 export type FindPolygonPartsResponse<ShouldClip extends boolean = boolean> = FeatureCollection<
   Polygon,
   ReplaceValuesOfType<
-<<<<<<< HEAD
     NonNullableRecordValues<
-      Omit<CommonRecord, 'countries' | 'cities' | 'footprint' | 'sensors'> & {
-=======
-    NullableRecordValues<
       Omit<PolygonPartRecord, 'countries' | 'cities' | 'footprint' | 'insertionOrder' | 'sensors'> & {
->>>>>>> 9ae7cb89
         countries?: string[];
         cities?: string[];
         sensors: string[];
@@ -146,7 +127,6 @@
 export interface IsSwapQueryParams {
   isSwap: boolean;
 }
-<<<<<<< HEAD
 
 /**
  * Get aggregation layer metadata options
@@ -169,7 +149,6 @@
  */
 
 export interface GetAggregationLayerMetadataResponse extends AggregationFeature {}
-=======
 //#endregion
 
 //#region private
@@ -177,13 +156,13 @@
 export interface FindPolygonPartsQueryResponse<ShouldClip extends boolean = boolean> {
   readonly geojson: FindPolygonPartsResponse<ShouldClip>;
 }
-export type FindQueryFilterOptions<ShouldClip extends boolean = boolean> = Omit<FindPolygonPartsOptions, 'filter'> & {
+export type FindQueryFilterOptions<ShouldClip extends boolean = boolean> = Omit<FindPolygonPartsOptions<ShouldClip>, 'filter'> & {
   entityManager: EntityManager;
   filter: {
     inputFilter: FindPolygonPartsOptions<ShouldClip>['filter'];
     filterQueryAlias: string;
     filterRequestFeatureIds: string;
-    findSelectOutputColumns: string[];
+    selectOutputColumns: string[];
   };
 };
 export interface FindQuerySelectOptions {
@@ -192,5 +171,4 @@
   filter: { findFilterQuery: SelectQueryBuilder<any>; filterQueryAlias: string; filterRequestFeatureIds: string };
   requestFeatureId: string;
 }
-//#endregion
->>>>>>> 9ae7cb89
+//#endregion