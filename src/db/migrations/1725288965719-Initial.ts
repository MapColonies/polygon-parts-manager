import { MigrationInterface, QueryRunner } from "typeorm";

export class Initial1725288965719 implements MigrationInterface {
    name = 'Initial1725288965719'

    public async up(queryRunner: QueryRunner): Promise<void> {
        await queryRunner.query(`
            CREATE TYPE "polygon_parts"."product_type_enum" AS ENUM(
                'Orthophoto',
                'OrthophotoHistory',
                'OrthophotoBest',
                'RasterMap',
                'RasterMapBest',
                'RasterAid',
                'RasterAidBest',
                'RasterVector',
                'RasterVectorBest'
            )
        `);
        await queryRunner.query(`
            CREATE TABLE "polygon_parts"."parts" (
                "product_id" text COLLATE "C.UTF-8" NOT NULL,
                "product_type" "polygon_parts"."product_type_enum" NOT NULL,
                "catalog_id" uuid NOT NULL,
                "source_id" text COLLATE "C.UTF-8",
                "source_name" text COLLATE "C.UTF-8" NOT NULL,
                "product_version" text COLLATE "C.UTF-8" NOT NULL,
                "ingestion_date_utc" TIMESTAMP WITH TIME ZONE NOT NULL DEFAULT now(),
                "imaging_time_begin_utc" TIMESTAMP WITH TIME ZONE NOT NULL,
                "imaging_time_end_utc" TIMESTAMP WITH TIME ZONE NOT NULL,
                "resolution_degree" numeric NOT NULL,
                "resolution_meter" numeric NOT NULL,
                "source_resolution_meter" numeric NOT NULL,
                "horizontal_accuracy_ce90" real NOT NULL,
                "sensors" text COLLATE "C.UTF-8" NOT NULL,
                "countries" text COLLATE "C.UTF-8",
                "cities" text COLLATE "C.UTF-8",
                "description" text COLLATE "C.UTF-8",
                "footprint" geometry(Polygon, 4326) NOT NULL,
                "id" uuid NOT NULL DEFAULT uuid_generate_v4(),
                "insertion_order" bigint GENERATED ALWAYS AS IDENTITY NOT NULL,
                "is_processed_part" boolean NOT NULL DEFAULT false,
                CONSTRAINT "parts_insertion_order_uq" UNIQUE ("insertion_order"),
                CONSTRAINT "product id" CHECK ("product_id" ~ '^[A-Za-z]{1}[A-Za-z0-9_]{0,37}$'),
                CONSTRAINT "product version" CHECK (
                    "product_version" ~ '^[1-9]\\d*(\\.(0|[1-9]\\d?))?$'
                ),
                CONSTRAINT "imaging time begin utc" CHECK ("imaging_time_begin_utc" < now()),
                CONSTRAINT "imaging time end utc" CHECK ("imaging_time_end_utc" < now()),
                CONSTRAINT "resolution degree" CHECK (
                    "resolution_degree" BETWEEN 0.000000167638063430786 AND 0.703125
                ),
                CONSTRAINT "resolution meter" CHECK (
                    "resolution_meter" BETWEEN 0.0185 AND 78271.52
                ),
                CONSTRAINT "source resolution meter" CHECK (
                    "source_resolution_meter" BETWEEN 0.0185 AND 78271.52
                ),
                CONSTRAINT "horizontal accuracy ce90" CHECK (
                    "horizontal_accuracy_ce90" BETWEEN 0.01 AND 4000
                ),
                CONSTRAINT "geometry extent" CHECK (
                    Box2D("footprint") @Box2D(ST_GeomFromText('LINESTRING(-180 -90, 180 90)'))
                ),
                CONSTRAINT "valid geometry" CHECK (ST_IsValid("footprint")),
                CONSTRAINT "imaging times" CHECK (
                    "imaging_time_begin_utc" <= "imaging_time_end_utc"
                ),
                CONSTRAINT "parts_pkey" PRIMARY KEY ("id")
            )
        `);
        await queryRunner.query(`
            CREATE INDEX "parts_product_id_idx" ON "polygon_parts"."parts" ("product_id")
        `);
        await queryRunner.query(`
            CREATE INDEX "parts_product_type_idx" ON "polygon_parts"."parts" ("product_type")
        `);
        await queryRunner.query(`
            CREATE INDEX "parts_catalog_id_idx" ON "polygon_parts"."parts" ("catalog_id")
        `);
        await queryRunner.query(`
            CREATE INDEX "parts_ingestion_date_utc_idx" ON "polygon_parts"."parts" ("ingestion_date_utc")
        `);
        await queryRunner.query(`
            CREATE INDEX "parts_imaging_time_begin_utc_idx" ON "polygon_parts"."parts" ("imaging_time_begin_utc")
        `);
        await queryRunner.query(`
            CREATE INDEX "parts_imaging_time_end_utc_idx" ON "polygon_parts"."parts" ("imaging_time_end_utc")
        `);
        await queryRunner.query(`
            CREATE INDEX "parts_resolution_degree_idx" ON "polygon_parts"."parts" ("resolution_degree")
        `);
        await queryRunner.query(`
            CREATE INDEX "parts_resolution_meter_idx" ON "polygon_parts"."parts" ("resolution_meter")
        `);
        await queryRunner.query(`
            CREATE INDEX "parts_footprint_idx" ON "polygon_parts"."parts" USING GiST ("footprint")
        `);
        await queryRunner.query(`
            CREATE INDEX "parts_is_processed_part_idx" ON "polygon_parts"."parts" ("is_processed_part")
        `);
        await queryRunner.query(`
            CREATE TABLE "polygon_parts"."polygon_parts" (
                "product_id" text COLLATE "C.UTF-8" NOT NULL,
                "product_type" "polygon_parts"."product_type_enum" NOT NULL,
                "catalog_id" uuid NOT NULL,
                "source_id" text COLLATE "C.UTF-8",
                "source_name" text COLLATE "C.UTF-8" NOT NULL,
                "product_version" text COLLATE "C.UTF-8" NOT NULL,
                "ingestion_date_utc" TIMESTAMP WITH TIME ZONE NOT NULL DEFAULT now(),
                "imaging_time_begin_utc" TIMESTAMP WITH TIME ZONE NOT NULL,
                "imaging_time_end_utc" TIMESTAMP WITH TIME ZONE NOT NULL,
                "resolution_degree" numeric NOT NULL,
                "resolution_meter" numeric NOT NULL,
                "source_resolution_meter" numeric NOT NULL,
                "horizontal_accuracy_ce90" real NOT NULL,
                "sensors" text COLLATE "C.UTF-8" NOT NULL,
                "countries" text COLLATE "C.UTF-8",
                "cities" text COLLATE "C.UTF-8",
                "description" text COLLATE "C.UTF-8",
                "footprint" geometry(Polygon, 4326) NOT NULL,
                "id" uuid NOT NULL DEFAULT uuid_generate_v4(),
                "part_id" uuid NOT NULL,
                "insertion_order" bigint NOT NULL,
<<<<<<< HEAD
                CONSTRAINT "product id" CHECK (product_id ~* '^[A-Za-z]{1}[A-Za-z0-9_]{0,62}$'),
=======
                CONSTRAINT "product id" CHECK ("product_id" ~ '^[A-Za-z]{1}[A-Za-z0-9_]{0,37}$'),
>>>>>>> c8b6d3fd
                CONSTRAINT "product version" CHECK (
                    "product_version" ~ '^[1-9]\\d*(\\.(0|[1-9]\\d?))?$'
                ),
                CONSTRAINT "imaging time begin utc" CHECK ("imaging_time_begin_utc" < now()),
                CONSTRAINT "imaging time end utc" CHECK ("imaging_time_end_utc" < now()),
                CONSTRAINT "resolution degree" CHECK (
                    "resolution_degree" BETWEEN 0.000000167638063430786 AND 0.703125
                ),
                CONSTRAINT "resolution meter" CHECK (
                    "resolution_meter" BETWEEN 0.0185 AND 78271.52
                ),
                CONSTRAINT "source resolution meter" CHECK (
                    "source_resolution_meter" BETWEEN 0.0185 AND 78271.52
                ),
                CONSTRAINT "horizontal accuracy ce90" CHECK (
                    "horizontal_accuracy_ce90" BETWEEN 0.01 AND 4000
                ),
                CONSTRAINT "geometry extent" CHECK (
                    Box2D("footprint") @Box2D(ST_GeomFromText('LINESTRING(-180 -90, 180 90)'))
                ),
                CONSTRAINT "valid geometry" CHECK (ST_IsValid("footprint")),
                CONSTRAINT "polygon_parts_pkey" PRIMARY KEY ("id")
            )
        `);
        await queryRunner.query(`
            CREATE INDEX "polygon_parts_product_id_idx" ON "polygon_parts"."polygon_parts" ("product_id")
        `);
        await queryRunner.query(`
            CREATE INDEX "polygon_parts_product_type_idx" ON "polygon_parts"."polygon_parts" ("product_type")
        `);
        await queryRunner.query(`
            CREATE INDEX "polygon_parts_catalog_id_idx" ON "polygon_parts"."polygon_parts" ("catalog_id")
        `);
        await queryRunner.query(`
            CREATE INDEX "polygon_parts_ingestion_date_utc_idx" ON "polygon_parts"."polygon_parts" ("ingestion_date_utc")
        `);
        await queryRunner.query(`
            CREATE INDEX "polygon_parts_imaging_time_begin_utc_idx" ON "polygon_parts"."polygon_parts" ("imaging_time_begin_utc")
        `);
        await queryRunner.query(`
            CREATE INDEX "polygon_parts_imaging_time_end_utc_idx" ON "polygon_parts"."polygon_parts" ("imaging_time_end_utc")
        `);
        await queryRunner.query(`
            CREATE INDEX "polygon_parts_resolution_degree_idx" ON "polygon_parts"."polygon_parts" ("resolution_degree")
        `);
        await queryRunner.query(`
            CREATE INDEX "polygon_parts_resolution_meter_idx" ON "polygon_parts"."polygon_parts" ("resolution_meter")
        `);
        await queryRunner.query(`
            CREATE INDEX "polygon_parts_footprint_idx" ON "polygon_parts"."polygon_parts" USING GiST ("footprint")
        `);
        await queryRunner.query(`
            CREATE INDEX "polygon_parts_part_id_idx" ON "polygon_parts"."polygon_parts" ("part_id")
        `);
    }

    public async down(queryRunner: QueryRunner): Promise<void> {
        await queryRunner.query(`
            DROP INDEX "polygon_parts"."polygon_parts_part_id_idx"
        `);
        await queryRunner.query(`
            DROP INDEX "polygon_parts"."polygon_parts_footprint_idx"
        `);
        await queryRunner.query(`
            DROP INDEX "polygon_parts"."polygon_parts_resolution_meter_idx"
        `);
        await queryRunner.query(`
            DROP INDEX "polygon_parts"."polygon_parts_resolution_degree_idx"
        `);
        await queryRunner.query(`
            DROP INDEX "polygon_parts"."polygon_parts_imaging_time_end_utc_idx"
        `);
        await queryRunner.query(`
            DROP INDEX "polygon_parts"."polygon_parts_imaging_time_begin_utc_idx"
        `);
        await queryRunner.query(`
            DROP INDEX "polygon_parts"."polygon_parts_ingestion_date_utc_idx"
        `);
        await queryRunner.query(`
            DROP INDEX "polygon_parts"."polygon_parts_catalog_id_idx"
        `);
        await queryRunner.query(`
            DROP INDEX "polygon_parts"."polygon_parts_product_type_idx"
        `);
        await queryRunner.query(`
            DROP INDEX "polygon_parts"."polygon_parts_product_id_idx"
        `);
        await queryRunner.query(`
            DROP TABLE "polygon_parts"."polygon_parts"
        `);
        await queryRunner.query(`
            DROP INDEX "polygon_parts"."parts_is_processed_part_idx"
        `);
        await queryRunner.query(`
            DROP INDEX "polygon_parts"."parts_footprint_idx"
        `);
        await queryRunner.query(`
            DROP INDEX "polygon_parts"."parts_resolution_meter_idx"
        `);
        await queryRunner.query(`
            DROP INDEX "polygon_parts"."parts_resolution_degree_idx"
        `);
        await queryRunner.query(`
            DROP INDEX "polygon_parts"."parts_imaging_time_end_utc_idx"
        `);
        await queryRunner.query(`
            DROP INDEX "polygon_parts"."parts_imaging_time_begin_utc_idx"
        `);
        await queryRunner.query(`
            DROP INDEX "polygon_parts"."parts_ingestion_date_utc_idx"
        `);
        await queryRunner.query(`
            DROP INDEX "polygon_parts"."parts_catalog_id_idx"
        `);
        await queryRunner.query(`
            DROP INDEX "polygon_parts"."parts_product_type_idx"
        `);
        await queryRunner.query(`
            DROP INDEX "polygon_parts"."parts_product_id_idx"
        `);
        await queryRunner.query(`
            DROP TABLE "polygon_parts"."parts"
        `);
        await queryRunner.query(`
            DROP TYPE "polygon_parts"."product_type_enum"
        `);
    }

}<|MERGE_RESOLUTION|>--- conflicted
+++ resolved
@@ -122,11 +122,7 @@
                 "id" uuid NOT NULL DEFAULT uuid_generate_v4(),
                 "part_id" uuid NOT NULL,
                 "insertion_order" bigint NOT NULL,
-<<<<<<< HEAD
-                CONSTRAINT "product id" CHECK (product_id ~* '^[A-Za-z]{1}[A-Za-z0-9_]{0,62}$'),
-=======
                 CONSTRAINT "product id" CHECK ("product_id" ~ '^[A-Za-z]{1}[A-Za-z0-9_]{0,37}$'),
->>>>>>> c8b6d3fd
                 CONSTRAINT "product version" CHECK (
                     "product_version" ~ '^[1-9]\\d*(\\.(0|[1-9]\\d?))?$'
                 ),
