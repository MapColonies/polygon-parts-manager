import type {
  AggregationFeature,
  PolygonPart,
  PolygonPartsEntityName,
  PolygonPartsEntityNameObject,
  PolygonPartsPayload as PolygonPartsPayloadType,
  RoiProperties,
} from '@map-colonies/raster-shared';
import type { Feature, FeatureCollection, GeoJsonProperties, Geometry, MultiPolygon, Polygon } from 'geojson';
import { EntityManager, SelectQueryBuilder } from 'typeorm';
<<<<<<< HEAD
import type { NonNullableRecordValues, ReplaceValuesOfType } from '../../common/types';
=======
import type { NullableRecordValues, ReplaceValuesOfType } from '../../common/types';
>>>>>>> 11255d24

//#region public
interface CommonPayload extends Omit<PolygonPartsPayload, 'partsData'>, PolygonPart {}
/**
 * Polygonal geometries
 */
type PolygonalGeometries = Polygon | MultiPolygon;

/**
 * Properties of part data for insertion
 */
export interface InsertPartData extends Readonly<Omit<CommonPayload, 'countries' | 'cities' | 'sensors'>> {
  readonly countries?: string;
  readonly cities?: string;
  readonly sensors: string;
}

export type FeatureCollectionFilter = FeatureCollection<PolygonalGeometries, (GeoJsonProperties & Partial<RoiProperties>) | null>;

/**
 * Find polygon parts options
 */
export interface FindPolygonPartsOptions<ShouldClip extends boolean = boolean> {
  readonly shouldClip: ShouldClip;
  readonly polygonPartsEntityName: EntityNames;
<<<<<<< HEAD
  readonly filter?: FeatureCollectionFilter;
=======
  readonly filter?: FeatureCollection<FindPolygonPartsOptionsFilterGeometries, (GeoJsonProperties & Partial<RoiProperties>) | null>;
>>>>>>> 11255d24
}

/**
 * Geometry type options for filtering polygon parts
 */
export type FindPolygonPartsOptionsFilterGeometries = Polygon | MultiPolygon;

/**
 * Find polygon parts response
 */
export type FindPolygonPartsResponse<ShouldClip extends boolean = boolean> = FeatureCollection<
  Polygon,
  ReplaceValuesOfType<
<<<<<<< HEAD
    NonNullableRecordValues<
=======
    NullableRecordValues<
>>>>>>> 11255d24
      Omit<PolygonPartRecord, 'countries' | 'cities' | 'footprint' | 'insertionOrder' | 'sensors'> & {
        countries?: string[];
        cities?: string[];
        sensors: string[];
      }
    >,
    Date,
    string
  > & {
    requestFeatureId?: NonNullable<Feature['id']> | (ShouldClip extends true ? never : NonNullable<Feature['id']>[]);
  }
>;
/**
 * Polygon parts ingestion payload
 */
export interface PolygonPartsPayload extends PolygonPartsPayloadType {}

/**
 * Polygon parts response
 */
export interface PolygonPartsResponse extends EntityIdentifierObject {}

/**
 * Common record properties of part and polygon part
 */
export interface CommonRecord extends InsertPartData {
  readonly id: string;
  readonly ingestionDateUTC: Date;
}

/**
 * Part record properties of the raw ingested part
 */
export interface PartRecord extends CommonRecord {
  readonly insertionOrder: number;
  readonly isProcessedPart: boolean;
}

/**
 * Polygon part record properties of the processed parts
 */
export interface PolygonPartRecord extends CommonRecord {
  readonly partId: string;
  readonly insertionOrder: number;
}

/**
 * Entity identifier
 */
export type EntityIdentifier = PolygonPartsEntityName;

/**
 * Entity identifier
 */
export type EntityIdentifierObject = PolygonPartsEntityNameObject;

/**
 * Properties describing a name of an entity
 */
export type EntityName = `${Lowercase<string>}${EntityIdentifier}${Lowercase<string>}`;

/**
 * Properties describing names of an entity
 */
export interface EntityNames {
  entityName: EntityName;
  databaseObjectQualifiedName: `${Lowercase<string>}.${EntityName}`;
}

/**
 * Properties describing parts & polygon parts entities names
 */
export interface EntitiesMetadata {
  entityIdentifier: EntityIdentifier;
  entitiesNames: {
    parts: EntityNames;
    polygonParts: EntityNames;
  };
}

export interface IsSwapQueryParams {
  isSwap: boolean;
}
<<<<<<< HEAD

/**
 * Get aggregation layer metadata options
 */
export type EmptyFilter = Record<string, never>;

export interface AggregateLayerMetadataOptions {
  readonly polygonPartsEntityName: EntityNames;
  readonly filter: FeatureCollectionFilter;
}

export interface FilterQueryMetadata {
  filterQueryAlias: string;
  filterRequestFeatureIds: string;
  selectOutputColumns: string[];
}

/**
 * Get aggregation layer metadata response
 */

export interface GetAggregationLayerMetadataResponse extends AggregationFeature {}
=======
>>>>>>> 11255d24
//#endregion

//#region private
export type IsValidDetailsResult = { valid: true; reason: null; location: null } | { valid: false; reason: string; location: Geometry | null };
export interface FindPolygonPartsQueryResponse<ShouldClip extends boolean = boolean> {
  readonly geojson: FindPolygonPartsResponse<ShouldClip>;
}
<<<<<<< HEAD
export type FindQueryFilterOptions<ShouldClip extends boolean = boolean> = Omit<FindPolygonPartsOptions<ShouldClip>, 'filter'> & {
=======
export type FindQueryFilterOptions<ShouldClip extends boolean = boolean> = Omit<FindPolygonPartsOptions, 'filter'> & {
>>>>>>> 11255d24
  entityManager: EntityManager;
  filter: {
    inputFilter: FindPolygonPartsOptions<ShouldClip>['filter'];
    filterQueryAlias: string;
    filterRequestFeatureIds: string;
<<<<<<< HEAD
    selectOutputColumns: string[];
=======
    findSelectOutputColumns: string[];
>>>>>>> 11255d24
  };
};
export interface FindQuerySelectOptions {
  geometryColumn: string;
  // eslint-disable-next-line @typescript-eslint/no-explicit-any
  filter: { findFilterQuery: SelectQueryBuilder<any>; filterQueryAlias: string; filterRequestFeatureIds: string };
  requestFeatureId: string;
}
//#endregion<|MERGE_RESOLUTION|>--- conflicted
+++ resolved
@@ -8,11 +8,7 @@
 } from '@map-colonies/raster-shared';
 import type { Feature, FeatureCollection, GeoJsonProperties, Geometry, MultiPolygon, Polygon } from 'geojson';
 import { EntityManager, SelectQueryBuilder } from 'typeorm';
-<<<<<<< HEAD
 import type { NonNullableRecordValues, ReplaceValuesOfType } from '../../common/types';
-=======
-import type { NullableRecordValues, ReplaceValuesOfType } from '../../common/types';
->>>>>>> 11255d24
 
 //#region public
 interface CommonPayload extends Omit<PolygonPartsPayload, 'partsData'>, PolygonPart {}
@@ -38,11 +34,7 @@
 export interface FindPolygonPartsOptions<ShouldClip extends boolean = boolean> {
   readonly shouldClip: ShouldClip;
   readonly polygonPartsEntityName: EntityNames;
-<<<<<<< HEAD
   readonly filter?: FeatureCollectionFilter;
-=======
-  readonly filter?: FeatureCollection<FindPolygonPartsOptionsFilterGeometries, (GeoJsonProperties & Partial<RoiProperties>) | null>;
->>>>>>> 11255d24
 }
 
 /**
@@ -56,11 +48,7 @@
 export type FindPolygonPartsResponse<ShouldClip extends boolean = boolean> = FeatureCollection<
   Polygon,
   ReplaceValuesOfType<
-<<<<<<< HEAD
     NonNullableRecordValues<
-=======
-    NullableRecordValues<
->>>>>>> 11255d24
       Omit<PolygonPartRecord, 'countries' | 'cities' | 'footprint' | 'insertionOrder' | 'sensors'> & {
         countries?: string[];
         cities?: string[];
@@ -144,7 +132,6 @@
 export interface IsSwapQueryParams {
   isSwap: boolean;
 }
-<<<<<<< HEAD
 
 /**
  * Get aggregation layer metadata options
@@ -167,8 +154,6 @@
  */
 
 export interface GetAggregationLayerMetadataResponse extends AggregationFeature {}
-=======
->>>>>>> 11255d24
 //#endregion
 
 //#region private
@@ -176,21 +161,13 @@
 export interface FindPolygonPartsQueryResponse<ShouldClip extends boolean = boolean> {
   readonly geojson: FindPolygonPartsResponse<ShouldClip>;
 }
-<<<<<<< HEAD
 export type FindQueryFilterOptions<ShouldClip extends boolean = boolean> = Omit<FindPolygonPartsOptions<ShouldClip>, 'filter'> & {
-=======
-export type FindQueryFilterOptions<ShouldClip extends boolean = boolean> = Omit<FindPolygonPartsOptions, 'filter'> & {
->>>>>>> 11255d24
   entityManager: EntityManager;
   filter: {
     inputFilter: FindPolygonPartsOptions<ShouldClip>['filter'];
     filterQueryAlias: string;
     filterRequestFeatureIds: string;
-<<<<<<< HEAD
     selectOutputColumns: string[];
-=======
-    findSelectOutputColumns: string[];
->>>>>>> 11255d24
   };
 };
 export interface FindQuerySelectOptions {
