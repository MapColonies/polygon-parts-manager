{
  "db": {
    "host": "localhost",
    "schema": "polygon_parts",
    "username": "postgres",
<<<<<<< HEAD
    "password": "mysecretpassword",
=======
    "password": "1234",
>>>>>>> 0e297c58
    "database": "test",
    "enableSslAuth": false,
    "logging": false,
    "entities": ["src/**/DAL/*.ts"],
    "migrations": ["src/db/migrations/*.ts"],
    "synchronize": false,
    "migrationsRun": false
  }
}<|MERGE_RESOLUTION|>--- conflicted
+++ resolved
@@ -3,11 +3,7 @@
     "host": "localhost",
     "schema": "polygon_parts",
     "username": "postgres",
-<<<<<<< HEAD
-    "password": "mysecretpassword",
-=======
     "password": "1234",
->>>>>>> 0e297c58
     "database": "test",
     "enableSslAuth": false,
     "logging": false,
