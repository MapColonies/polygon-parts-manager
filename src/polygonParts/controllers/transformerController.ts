--- conflicted
+++ resolved
@@ -2,14 +2,9 @@
 import { RequestHandler } from 'express';
 import { inject, singleton } from 'tsyringe';
 import { SERVICES } from '../../common/constants';
+import type { IsSwapQueryParams, PolygonPartsPayload } from '../models/interfaces';
 import { Transformer } from '../../common/middlewares/transformer';
-<<<<<<< HEAD
-import type {
-  AggregationLayerMetadataHandler,
-} from './polygonPartsController';
-=======
->>>>>>> 11255d24
-import type { IsSwapQueryParams, PolygonPartsPayload } from '../models/interfaces';
+import type { AggregationLayerMetadataHandler } from './polygonPartsController';
 import type { FindPolygonPartsParams, FindPolygonPartsQueryParams, FindPolygonPartsRequestBody } from './interfaces';
 
 /**
@@ -68,7 +63,6 @@
       next();
     } catch (error) {
       this.logger.error({ msg: 'update polygon parts transformer failed', error });
-<<<<<<< HEAD
       next(error);
     }
   };
@@ -79,8 +73,6 @@
       res.locals = entitiesMetadata;
       next();
     } catch (error) {
-=======
->>>>>>> 11255d24
       next(error);
     }
   };
