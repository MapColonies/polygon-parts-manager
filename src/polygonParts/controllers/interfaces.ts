import { z } from 'zod';
import type {
  EntityIdentifier,
  FindPolygonPartsOptions,
  FindPolygonPartsResponse,
  AggregateLayerMetadataOptions,
  GetAggregationLayerMetadataResponse,
} from '../models/interfaces';

/**
 * Find polygon parts params
 */
export interface FindPolygonPartsParams {
  readonly polygonPartsEntityName: EntityIdentifier;
}

/**
 * Find polygon parts query params
 */
export interface FindPolygonPartsQueryParams extends Readonly<Pick<FindPolygonPartsOptions, 'shouldClip'>> {}

/**
 * Find polygon parts request body
 */
<<<<<<< HEAD
export type FindPolygonPartsRequestBody = Readonly<FindPolygonPartsOptions['filter']>;

export type AggregatePolygonPartsRequestBody = Readonly<AggregateLayerMetadataOptions['filter']>;
=======
export type FindPolygonPartsRequestBody = FindPolygonPartsOptions['filter'];
>>>>>>> 9ae7cb89

/**
 * Find polygon parts response body
 */
export interface FindPolygonPartsResponseBody<ShouldClip extends boolean = boolean> extends FindPolygonPartsResponse<ShouldClip> {}

/**
 * Get aggregation layer metadata params
 */
export interface GetAggregationLayerMetadataParams {
  readonly polygonPartsEntityName: EntityIdentifier;
}

/**
 * Get aggregation layer metadata response body
 */
export interface GetAggregationLayerMetadataResponseBody extends GetAggregationLayerMetadataResponse {}<|MERGE_RESOLUTION|>--- conflicted
+++ resolved
@@ -1,4 +1,3 @@
-import { z } from 'zod';
 import type {
   EntityIdentifier,
   FindPolygonPartsOptions,
@@ -22,13 +21,9 @@
 /**
  * Find polygon parts request body
  */
-<<<<<<< HEAD
 export type FindPolygonPartsRequestBody = Readonly<FindPolygonPartsOptions['filter']>;
 
 export type AggregatePolygonPartsRequestBody = Readonly<AggregateLayerMetadataOptions['filter']>;
-=======
-export type FindPolygonPartsRequestBody = FindPolygonPartsOptions['filter'];
->>>>>>> 9ae7cb89
 
 /**
  * Find polygon parts response body
