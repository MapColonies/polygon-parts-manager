--- conflicted
+++ resolved
@@ -32,17 +32,10 @@
                 "resolution_meter" numeric NOT NULL,
                 "source_resolution_meter" numeric NOT NULL,
                 "horizontal_accuracy_ce90" numeric NOT NULL,
-<<<<<<< HEAD
-                "sensors" text COLLATE "C.UTF-8" NOT NULL,
-                "countries" text COLLATE "C.UTF-8",
-                "cities" text COLLATE "C.UTF-8",
-                "description" text COLLATE "C.UTF-8",
-=======
                 "sensors" text COLLATE "ucs_basic" NOT NULL,
                 "countries" text COLLATE "ucs_basic",
                 "cities" text COLLATE "ucs_basic",
                 "description" text COLLATE "ucs_basic",
->>>>>>> 9a54a13f
                 "footprint" geometry(Polygon, 4326) NOT NULL,
                 "id" uuid NOT NULL DEFAULT uuid_generate_v4(),
                 "insertion_order" bigint GENERATED ALWAYS AS IDENTITY NOT NULL,
@@ -121,17 +114,10 @@
                 "resolution_meter" numeric NOT NULL,
                 "source_resolution_meter" numeric NOT NULL,
                 "horizontal_accuracy_ce90" numeric NOT NULL,
-<<<<<<< HEAD
-                "sensors" text COLLATE "C.UTF-8" NOT NULL,
-                "countries" text COLLATE "C.UTF-8",
-                "cities" text COLLATE "C.UTF-8",
-                "description" text COLLATE "C.UTF-8",
-=======
                 "sensors" text COLLATE "ucs_basic" NOT NULL,
                 "countries" text COLLATE "ucs_basic",
                 "cities" text COLLATE "ucs_basic",
                 "description" text COLLATE "ucs_basic",
->>>>>>> 9a54a13f
                 "footprint" geometry(Polygon, 4326) NOT NULL,
                 "id" uuid NOT NULL DEFAULT uuid_generate_v4(),
                 "part_id" uuid NOT NULL,
