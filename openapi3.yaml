--- conflicted
+++ resolved
@@ -2,11 +2,7 @@
 info:
   title: Polygon-Parts Manager
   description: CRUD operations to manage polygon-parts
-<<<<<<< HEAD
-  version: 1.1.0
-=======
   version: 1.2.1
->>>>>>> 0e297c58
   license:
     name: MIT
     url: https://opensource.org/licenses/MIT
