import type { PolygonPart, PolygonPartsPayload as PolygonPartsPayloadType, ProductType as ProductTypeEnum } from '@map-colonies/mc-model-types';
import type { DbConfig } from '../../common/interfaces';
import type { EnsureType } from '../../common/types';
import { PRODUCT_TYPES } from './constants';

interface CommonPayload extends Omit<PolygonPartsPayload, 'partsData'>, PolygonPart {}

/**
 * Properties of part data for insertion
 */
export interface InsertPartData extends Readonly<Omit<CommonPayload, 'countries' | 'cities' | 'sensors'>> {
  readonly countries?: string;
  readonly cities?: string;
  readonly sensors: string;
}

/**
 * Polygon parts ingestion payload
 */
export interface PolygonPartsPayload extends Omit<PolygonPartsPayloadType, 'productType'> {
  readonly productType: ProductType;
}

/**
 * Common record properties of part and polygon part
 */
export interface CommonRecord extends InsertPartData {
  readonly id: string;
  readonly ingestionDateUTC: Date;
}

/**
 * Part record properties of the raw ingested part
 */
export interface PartRecord extends CommonRecord {
  readonly insertionOrder: number;
  readonly isProcessedPart: boolean;
}

/**
 * Polygon part record properties of the processed parts
 */
export interface PolygonPartRecord extends CommonRecord {
  readonly partId: string;
  readonly insertionOrder: number;
}

/**
<<<<<<< HEAD
 * Base context used for interaction with the data source
 */
export interface BaseContext {
  entityManager: EntityManager;
  logger: Logger;
  polygonPartsPayload: PolygonPartsPayload;
}

/**
 * Base ingestion context used for interaction with the data source
 */
export interface BaseIngestionContext extends BaseContext {}

/**
 * Base update context used for interaction with the data source
 */
export interface BaseUpdateContext extends BaseContext {}

/**
 * Table names availability verification context
 */
export interface VerifyAvailableTableNamesContext extends Pick<BaseContext, 'entityManager' | 'logger' | 'polygonPartsPayload'> {}

/**
 * Table names verification context
 */
export interface VerifyTablesExistsContext extends Pick<BaseContext, 'entityManager' | 'logger' | 'polygonPartsPayload'> {}

/**
 * Table creation context
 */
export interface CreateTablesContext extends Pick<BaseContext, 'entityManager' | 'logger'> {
  entityNames: EntityNames;
}

/**
 * Part insertion context
 */
export interface InsertContext extends BaseContext {
  entityNames: EntityNames;
}

/**
 * Polygon parts calculation context
 */
export interface CalculatePolygonPartsContext extends Pick<BaseContext, 'entityManager' | 'logger'> {
  entityNames: EntityNames;
}

/**
 * Ingestion context used for interaction with the data source
 */
export interface IngestionContext extends InsertContext {}
export interface UpdateContext extends InsertContext {}

/**
=======
>>>>>>> 3ff7b873
 * Properties describing a name of an entity
 */
export interface EntityName {
  entityName: string;
  databaseObjectQualifiedName: string;
}

/**
 * Properties describing parts & polygon parts entities names
 */
export interface EntityNames {
  parts: EntityName;
  polygonParts: EntityName;
}

/**
 * DB schema type
 */
export type DBSchema = DbConfig['schema'];

/**
 * Product type values acceptable for polygon parts
 */
export type ProductType = Extract<`${ProductTypeEnum}`, EnsureType<(typeof PRODUCT_TYPES)[number], `${ProductTypeEnum}`>>;

export interface IsSwapQueryParams {
  isSwap: boolean;
}<|MERGE_RESOLUTION|>--- conflicted
+++ resolved
@@ -46,65 +46,6 @@
 }
 
 /**
-<<<<<<< HEAD
- * Base context used for interaction with the data source
- */
-export interface BaseContext {
-  entityManager: EntityManager;
-  logger: Logger;
-  polygonPartsPayload: PolygonPartsPayload;
-}
-
-/**
- * Base ingestion context used for interaction with the data source
- */
-export interface BaseIngestionContext extends BaseContext {}
-
-/**
- * Base update context used for interaction with the data source
- */
-export interface BaseUpdateContext extends BaseContext {}
-
-/**
- * Table names availability verification context
- */
-export interface VerifyAvailableTableNamesContext extends Pick<BaseContext, 'entityManager' | 'logger' | 'polygonPartsPayload'> {}
-
-/**
- * Table names verification context
- */
-export interface VerifyTablesExistsContext extends Pick<BaseContext, 'entityManager' | 'logger' | 'polygonPartsPayload'> {}
-
-/**
- * Table creation context
- */
-export interface CreateTablesContext extends Pick<BaseContext, 'entityManager' | 'logger'> {
-  entityNames: EntityNames;
-}
-
-/**
- * Part insertion context
- */
-export interface InsertContext extends BaseContext {
-  entityNames: EntityNames;
-}
-
-/**
- * Polygon parts calculation context
- */
-export interface CalculatePolygonPartsContext extends Pick<BaseContext, 'entityManager' | 'logger'> {
-  entityNames: EntityNames;
-}
-
-/**
- * Ingestion context used for interaction with the data source
- */
-export interface IngestionContext extends InsertContext {}
-export interface UpdateContext extends InsertContext {}
-
-/**
-=======
->>>>>>> 3ff7b873
  * Properties describing a name of an entity
  */
 export interface EntityName {
