import { ConflictError, HttpError, InternalServerError, NotFoundError } from '@map-colonies/error-types';
import type { Logger } from '@map-colonies/js-logger';
import { inject, injectable } from 'tsyringe';
import { EntityManager } from 'typeorm';
import { ConnectionManager } from '../../common/connectionManager';
import { DEFAULT_SCHEMA, SERVICES } from '../../common/constants';
import type { ApplicationConfig, IConfig } from '../../common/interfaces';
import { Part } from '../DAL/part';
<<<<<<< HEAD
import { payloadToRecords } from '../DAL/utils';
import type {
  BaseIngestionContext,
  CalculatePolygonPartsContext,
  CreateTablesContext,
  DBSchema,
  EntityName,
  EntityNames,
  BaseUpdateContext,
  IngestionContext,
  IngestionProperties,
  InsertContext,
  PolygonPartsPayload,
  VerifyAvailableTableNamesContext,
  VerifyTablesExistsContext,
} from './interfaces';
=======
import { payloadToInsertPartsData } from '../DAL/utils';
import type { DBSchema, EntityName, EntityNames, PolygonPartsPayload } from './interfaces';
>>>>>>> 3ff7b873

@injectable()
export class PolygonPartsManager {
  private readonly applicationConfig: ApplicationConfig;
  private readonly schema: NonNullable<DBSchema>;

  public constructor(
    @inject(SERVICES.LOGGER) private readonly logger: Logger,
    @inject(SERVICES.CONFIG) private readonly config: IConfig,
    @inject(SERVICES.CONNECTION_MANAGER) private readonly connectionManager: ConnectionManager
  ) {
    this.applicationConfig = this.config.get<ApplicationConfig>('application');
    this.schema = config.get<DBSchema>('db.schema') ?? DEFAULT_SCHEMA;
  }

  public async createPolygonParts(polygonPartsPayload: PolygonPartsPayload): Promise<void> {
    const { catalogId } = polygonPartsPayload;

    const logger = this.logger.child({ catalogId });
    logger.info({ msg: 'creating polygon parts' });

    try {
      await this.connectionManager.getDataSource().transaction(async (entityManager) => {
        const baseIngestionContext = {
          entityManager,
          logger,
          polygonPartsPayload,
        };

        await entityManager.query(`SET search_path TO ${this.schema},public`);
        const entityNames = await this.verifyAvailableTableNames(baseIngestionContext);
        const ingestionContext = { ...baseIngestionContext, entityNames };
        await this.createTables(ingestionContext);
        await this.insertParts(ingestionContext);
        await this.calculatePolygonParts(ingestionContext);
      });
    } catch (error) {
      const errorMessage = 'Transaction failed';
      logger.error({ msg: errorMessage, error });
      if (error instanceof HttpError) {
        throw error;
      }
      throw new InternalServerError('Unknown Error');
    }
  }

<<<<<<< HEAD

  public async updatePolygonParts(isSwap: boolean, polygonPartsPayload: PolygonPartsPayload): Promise<void> {
    const { catalogId } = polygonPartsPayload;
    
    const logger = this.logger.child({ catalogId });
    logger.info({ msg: `updating polygon parts` });

    try {
      await this.connectionManager.getDataSource().transaction(async (entityManager) => {
        const baseUpdateContext: BaseUpdateContext = {
          entityManager,
          logger,
          polygonPartsPayload,
        };

        await entityManager.query(`SET search_path TO ${this.schema},public`);
        const entityNames = await this.verifyTablesExists(baseUpdateContext);
        const updateContext = { ...baseUpdateContext, entityNames };
        if (isSwap) {
          this.truncateEntities(updateContext);
        }
        await this.insertParts(updateContext);
        await this.calculatePolygonParts(updateContext);
      });
    } catch (error) {
      const errorMessage = 'Transaction failed';
      logger.error({ msg: errorMessage, error });
      if (error instanceof HttpError) {
        throw error;
      }
      throw new InternalServerError('Unknown Error');
    }
  }
  private async verifyAvailableTableNames(context: VerifyAvailableTableNamesContext): Promise<EntityNames> {
=======
  private async verifyAvailableTableNames(context: {
    entityManager: EntityManager;
    logger: Logger;
    polygonPartsPayload: PolygonPartsPayload;
  }): Promise<EntityNames> {
>>>>>>> 3ff7b873
    const { entityManager, logger, polygonPartsPayload } = context;
    const entityNames = this.getEntitiesNames(polygonPartsPayload);

    logger.debug({ msg: 'verifying polygon parts table names are available' });

    await Promise.all(
      Object.values<EntityName>({ ...entityNames }).map(async ({ databaseObjectQualifiedName, entityName }) => {
        try {
          const exists = await this.entityExists(entityManager, entityName);
          if (exists) {
            throw new ConflictError(`table with the name '${databaseObjectQualifiedName}' already exists`);
          }
        } catch (error) {
          const errorMessage = `Could not verify polygon parts table name '${databaseObjectQualifiedName}' is available`;
          logger.error({ msg: errorMessage, error });
          throw error;
        }
      })
    );
    return entityNames;
  }

  private async createTables(context: { entityNames: EntityNames; entityManager: EntityManager; logger: Logger }): Promise<void> {
    const {
      entityManager,
      logger,
      entityNames: {
        parts: { databaseObjectQualifiedName: partsEntityQualifiedName },
        polygonParts: { databaseObjectQualifiedName: polygonPartsEntityQualifiedName },
      },
    } = context;

    logger.debug({ msg: 'creating polygon parts tables' });

    try {
      const createPolygonPartsProcedure = this.applicationConfig.createPolygonPartsTablesStoredProcedure;
      await entityManager.query(`CALL ${createPolygonPartsProcedure}('${partsEntityQualifiedName}', '${polygonPartsEntityQualifiedName}');`);
    } catch (error) {
      const errorMessage = `Could not create polygon parts tables: '${partsEntityQualifiedName}', '${polygonPartsEntityQualifiedName}'`;
      logger.error({ msg: errorMessage, error });
      throw error;
    }
  }

  private async insertParts(context: {
    entityNames: EntityNames;
    entityManager: EntityManager;
    logger: Logger;
    polygonPartsPayload: PolygonPartsPayload;
  }): Promise<void> {
    const {
      entityManager,
      entityNames: {
        parts: { databaseObjectQualifiedName: partsEntityQualifiedName },
      },
      logger,
      polygonPartsPayload,
    } = context;

    logger.debug({ msg: 'inserting polygon parts data' });

    const insertPartsData = payloadToInsertPartsData(polygonPartsPayload);

    try {
      const part = entityManager.getRepository(Part);
      part.metadata.tablePath = partsEntityQualifiedName; // this approach may be unstable for other versions of typeorm - https://github.com/typeorm/typeorm/issues/4245#issuecomment-2134156283
      await part.insert(insertPartsData);
    } catch (error) {
      const errorMessage = `Could not insert polygon parts data to table '${partsEntityQualifiedName}'`;
      logger.error({ msg: errorMessage, error });
      throw error;
    }
  }

  private async calculatePolygonParts(context: { entityNames: EntityNames; entityManager: EntityManager; logger: Logger }): Promise<void> {
    const { entityManager, logger, entityNames } = context;
    const partsEntityQualifiedName = entityNames.parts.databaseObjectQualifiedName;
    const polygonPartsEntityQualifiedName = entityNames.polygonParts.databaseObjectQualifiedName;

    logger.debug({ msg: 'updating polygon parts data' });

    const updatePolygonPartsProcedure = this.applicationConfig.updatePolygonPartsTablesStoredProcedure;

    try {
      await entityManager.query(
        `CALL ${updatePolygonPartsProcedure}('${partsEntityQualifiedName}'::regclass, '${polygonPartsEntityQualifiedName}'::regclass);`
      );
    } catch (error) {
      const errorMessage = `Could not update polygon parts data in tables: '${partsEntityQualifiedName}', '${polygonPartsEntityQualifiedName}'`;
      logger.error({ msg: errorMessage, error });
      throw error;
    }
  }

  private getDatabaseObjectQualifiedName(value: string): string {
    return `${this.schema}.${value}`;
  }

  private getEntitiesNames(polygonPartsPayload: PolygonPartsPayload): EntityNames {
    const { productId, productType } = polygonPartsPayload;
    const baseName = [productId, productType].join('_').toLowerCase();
    const partsEntityName = `${this.applicationConfig.entities.parts.namePrefix}${baseName}${this.applicationConfig.entities.parts.nameSuffix}`;
    const polygonPartsEntityName = `${this.applicationConfig.entities.polygonParts.namePrefix}${baseName}${this.applicationConfig.entities.polygonParts.nameSuffix}`;

    return {
      parts: { entityName: partsEntityName, databaseObjectQualifiedName: this.getDatabaseObjectQualifiedName(partsEntityName) },
      polygonParts: { entityName: polygonPartsEntityName, databaseObjectQualifiedName: this.getDatabaseObjectQualifiedName(polygonPartsEntityName) },
    };
  }

  private async entityExists(entityManager: EntityManager, entityName: string): Promise<boolean> {
    const exists = await entityManager
      .createQueryBuilder()
      .select()
      .from('information_schema.tables', 'information_schema.tables')
      .where(`table_schema = '${this.schema}'`)
      .andWhere(`table_name = '${entityName}'`)
      .getExists();
    return exists;
  }

  private async verifyTablesExists(context: VerifyTablesExistsContext): Promise<EntityNames> {
    const { entityManager, logger, polygonPartsPayload } = context;
    const entityNames = this.getEntitiesNames(polygonPartsPayload);

    logger.debug({ msg: `verifying polygon parts table names are not available` });

    await Promise.all(
      Object.values<EntityName>({ ...entityNames }).map(async ({ databaseObjectQualifiedName, entityName }) => {
        try {
          const exists = await this.entityExists(entityManager, entityName);
          if (!exists) {
            throw new NotFoundError(`table with the name '${databaseObjectQualifiedName}' doesnt exists`);
          }
        } catch (error) {
          const errorMessage = `Could not verify polygon parts table name '${databaseObjectQualifiedName}' is available`;
          logger.error({ msg: errorMessage, error });
          throw error;
        }
      })
    );
    return entityNames;
  }

  private async truncateEntities(updateContext: BaseUpdateContext): Promise<EntityNames> {
    const { entityManager, logger, polygonPartsPayload } = updateContext;
    const entityNames = this.getEntitiesNames(polygonPartsPayload);

    logger.debug({ msg: `verifying polygon parts table names are not available` });

    await Promise.all(
      Object.values<EntityName>({ ...entityNames }).map(async ({ databaseObjectQualifiedName, entityName }) => {
        try {
         await this.truncateEntity(entityManager, entityName);
        } catch (error) {
          const errorMessage = `Could not truncate table '${databaseObjectQualifiedName}' `;
          logger.error({ msg: errorMessage, error });
          throw error;
        }
      })
    );
    return entityNames;
  }

  private async truncateEntity(entityManager: EntityManager, entityName: string): Promise<void> {
    entityManager.query(`TRUNCATE ${entityName} RESTART IDENTITY CASCADE;`)
    
  }
}<|MERGE_RESOLUTION|>--- conflicted
+++ resolved
@@ -6,27 +6,8 @@
 import { DEFAULT_SCHEMA, SERVICES } from '../../common/constants';
 import type { ApplicationConfig, IConfig } from '../../common/interfaces';
 import { Part } from '../DAL/part';
-<<<<<<< HEAD
-import { payloadToRecords } from '../DAL/utils';
-import type {
-  BaseIngestionContext,
-  CalculatePolygonPartsContext,
-  CreateTablesContext,
-  DBSchema,
-  EntityName,
-  EntityNames,
-  BaseUpdateContext,
-  IngestionContext,
-  IngestionProperties,
-  InsertContext,
-  PolygonPartsPayload,
-  VerifyAvailableTableNamesContext,
-  VerifyTablesExistsContext,
-} from './interfaces';
-=======
 import { payloadToInsertPartsData } from '../DAL/utils';
 import type { DBSchema, EntityName, EntityNames, PolygonPartsPayload } from './interfaces';
->>>>>>> 3ff7b873
 
 @injectable()
 export class PolygonPartsManager {
@@ -73,7 +54,6 @@
     }
   }
 
-<<<<<<< HEAD
 
   public async updatePolygonParts(isSwap: boolean, polygonPartsPayload: PolygonPartsPayload): Promise<void> {
     const { catalogId } = polygonPartsPayload;
@@ -107,14 +87,12 @@
       throw new InternalServerError('Unknown Error');
     }
   }
-  private async verifyAvailableTableNames(context: VerifyAvailableTableNamesContext): Promise<EntityNames> {
-=======
+
   private async verifyAvailableTableNames(context: {
     entityManager: EntityManager;
     logger: Logger;
     polygonPartsPayload: PolygonPartsPayload;
   }): Promise<EntityNames> {
->>>>>>> 3ff7b873
     const { entityManager, logger, polygonPartsPayload } = context;
     const entityNames = this.getEntitiesNames(polygonPartsPayload);
 
