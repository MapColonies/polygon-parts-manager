--- conflicted
+++ resolved
@@ -76,11 +76,7 @@
       .createQueryBuilder()
       .select(
         this.fixGeometry.enabled
-<<<<<<< HEAD
           ? `st_buffer(st_buffer("footprint_union".footprint_union, ${this.fixGeometry.bufferSizeDeg}, ${this.fixGeometry.bufferStyleParameters}), -${this.fixGeometry.bufferSizeDeg}, ${this.fixGeometry.bufferStyleParameters})`
-=======
-          ? `st_buffer(st_buffer("footprint_union".footprint_union, ${this.fixGeometry.bufferSizeDeg}), -${this.fixGeometry.bufferSizeDeg})`
->>>>>>> db1099ed
           : `'POLYGON EMPTY'::geometry`,
         'footprint_buffer'
       )
