{
  "openapiConfig": {
    "filePath": "./bundledApi.yaml",
    "basePath": "/docs",
    "rawPath": "/api",
    "uiPath": "/api"
  },
  "telemetry": {
    "logger": {
      "level": "info",
      "prettyPrint": false
    }
  },
  "server": {
    "port": "8080",
    "request": {
      "payload": {
        "limit": "1mb"
      }
    },
    "response": {
      "compression": {
        "enabled": true,
        "options": null
      }
    }
  },
  "application": {
    "chunkSize": 1000,
    "arraySeparator": ",",
    "createPolygonPartsTablesStoredProcedure": "create_polygon_parts_tables",
    "updatePolygonPartsTablesStoredProcedure": "update_polygon_parts",
    "entities": {
      "parts": {
        "namePrefix": "",
        "nameSuffix": "_parts"
      },
      "polygonParts": {
        "namePrefix": "",
        "nameSuffix": "",
        "minAreaSquareDeg": 1e-15
      }
    },
    "aggregation": {
      "maxDecimalDigits": 12,
      "fixGeometry": {
        "enabled": true,
<<<<<<< HEAD
        "bufferSizeDeg": 0.000006,
        "bufferStyleParameters": ""
=======
        "bufferSizeDeg": 0.000006
      },
      "simplifyGeometry": {
        "enabled": true,
        "toleranceDeg": 0.000006
>>>>>>> db1099ed
      }
    }
  },
  "db": {
    "type": "postgres",
    "host": "localhost",
    "port": 5432,
    "username": "postgres",
    "password": "1234",
    "enableSslAuth": false,
    "sslPaths": {
      "ca": "",
      "key": "",
      "cert": ""
    },
    "database": "postgres",
    "schema": "polygon_parts",
    "synchronize": false,
    "migrationsRun": false,
    "logging": false,
    "entities": ["**/DAL/*.js"],
    "migrations": ["db/migrations/*.js"],
    "applicationName": "polygon_parts",
    "logNotifications": true
  }
}<|MERGE_RESOLUTION|>--- conflicted
+++ resolved
@@ -45,16 +45,12 @@
       "maxDecimalDigits": 12,
       "fixGeometry": {
         "enabled": true,
-<<<<<<< HEAD
         "bufferSizeDeg": 0.000006,
         "bufferStyleParameters": ""
-=======
-        "bufferSizeDeg": 0.000006
       },
       "simplifyGeometry": {
         "enabled": true,
         "toleranceDeg": 0.000006
->>>>>>> db1099ed
       }
     }
   },
