import { BadRequestError } from '@map-colonies/error-types';
import type { Logger } from '@map-colonies/js-logger';
import { polygonPartsEntityNameSchema, polygonPartsPayloadSchema } from '@map-colonies/raster-shared';
import type { RequestHandler } from 'express';
import type { Feature } from 'geojson';
import { inject, singleton } from 'tsyringe';
import { SERVICES } from '../../common/constants';
import { ValidationError } from '../../common/errors';
<<<<<<< HEAD
import type {
  FindPolygonPartsParams,
  FindPolygonPartsResponseBody,
  GetAggregationLayerMetadataParams,
  GetAggregationLayerMetadataResponseBody,
} from '../../polygonParts/controllers/interfaces';
import type { PolygonPartsResponse } from '../models/interfaces';
import {
  aggregationPolygonPartsRequestBodySchema,
  findPolygonPartsQueryParamsSchema,
  findPolygonPartsRequestBodySchema,
  schemaParser,
  updatePolygonPartsQueryParamsSchema,
} from '../schemas';
=======
import { findPolygonPartsQueryParamsSchema, findPolygonPartsRequestBodySchema, schemaParser, updatePolygonPartsQueryParamsSchema } from '../schemas';
>>>>>>> 9ae7cb89

/**
 * Create polygon parts validation handler
 */
type CreatePolygonPartsValidationHandler = RequestHandler<undefined, undefined, unknown, undefined>;

/**
 * Find polygon parts validation handler
 */
type FindPolygonPartsValidationHandler = RequestHandler<unknown, undefined, unknown, unknown>;

/**
 * Update polygon parts validation handler
 */
type UpdatePolygonPartsValidationHandler = RequestHandler<undefined, undefined, unknown, unknown>;

type AggregationLayerMetadataValidationHandler = RequestHandler<
  GetAggregationLayerMetadataParams,
  GetAggregationLayerMetadataResponseBody,
  unknown,
  undefined
>;

@singleton()
export class ValidationsController {
  public constructor(@inject(SERVICES.LOGGER) private readonly logger: Logger) {}

  public readonly validateCreatePolygonParts: CreatePolygonPartsValidationHandler = (req, _, next) => {
    try {
      schemaParser({ schema: polygonPartsPayloadSchema, value: req.body, errorMessagePrefix: 'Invalid request body' });
      next();
    } catch (error) {
      this.logger.error({ msg: 'create polygon parts validation failed', error });
      if (error instanceof ValidationError) {
        throw new BadRequestError(error.message);
      }
      next(error);
    }
  };

  public readonly validateUpdatePolygonParts: UpdatePolygonPartsValidationHandler = (req, _, next) => {
    try {
      schemaParser({ schema: polygonPartsPayloadSchema, value: req.body, errorMessagePrefix: 'Invalid request body' });
      schemaParser({ schema: updatePolygonPartsQueryParamsSchema, value: req.query, errorMessagePrefix: 'Invalid query params' });
      next();
    } catch (error) {
      this.logger.error({ msg: 'update polygon parts validation failed', error });
      if (error instanceof ValidationError) {
        throw new BadRequestError(error.message);
      }
      next(error);
    }
  };

  public readonly validateFindPolygonParts: FindPolygonPartsValidationHandler = (req, _, next) => {
    try {
      schemaParser({ schema: polygonPartsEntityNameSchema, value: req.params, errorMessagePrefix: 'Invalid request params' });
      schemaParser({ schema: findPolygonPartsQueryParamsSchema, value: req.query, errorMessagePrefix: 'Invalid query params' });
      schemaParser({
<<<<<<< HEAD
        schema: findPolygonPartsRequestBodySchema
          .transform((featureCollection) =>
            featureCollection?.features
              .map((feature) => feature.id)
              .filter<NonNullable<Feature['id']>>((featureId): featureId is NonNullable<Feature['id']> => featureId !== undefined)
          )
          .refine((featureIds) => {
            const uniqueFeatureIds = new Set(featureIds);
            return uniqueFeatureIds.size === featureIds?.length;
          }, 'Input features should have unique ids'),
=======
        schema: findPolygonPartsRequestBodySchema.refine((featureCollection) => {
          if (!featureCollection) {
            return true;
          }

          const featureIds = featureCollection.features
            .map((feature) => feature.id)
            .filter((featureId): featureId is NonNullable<Feature['id']> => featureId !== undefined);
          const uniqueFeatureIds = new Set(featureIds);
          return uniqueFeatureIds.size === featureIds.length;
        }, 'Input features should have unique ids'),
>>>>>>> 9ae7cb89
        value: req.body,
        errorMessagePrefix: 'Invalid request body',
      });
      next();
<<<<<<< HEAD
    } catch (error) {
      if (error instanceof ValidationError) {
        throw new BadRequestError(error.message);
      }
      next(error);
    }
  };

  public readonly validateAggregateLayerMetadata: AggregationLayerMetadataValidationHandler = (req, _, next) => {
    try {
      schemaParser({ schema: polygonPartsEntityNameSchema, value: req.params, errorMessagePrefix: 'Invalid request params' });
      const validReqBody = schemaParser({
        schema: aggregationPolygonPartsRequestBodySchema,
        value: req.body,
        errorMessagePrefix: 'Invalid request body',
      });
      req.body = validReqBody;
      next();
=======
>>>>>>> 9ae7cb89
    } catch (error) {
      this.logger.error({ msg: 'find polygon parts validation failed', error });
      if (error instanceof ValidationError) {
        throw new BadRequestError(error.message);
      }
      next(error);
    }
  };
}<|MERGE_RESOLUTION|>--- conflicted
+++ resolved
@@ -6,14 +6,7 @@
 import { inject, singleton } from 'tsyringe';
 import { SERVICES } from '../../common/constants';
 import { ValidationError } from '../../common/errors';
-<<<<<<< HEAD
-import type {
-  FindPolygonPartsParams,
-  FindPolygonPartsResponseBody,
-  GetAggregationLayerMetadataParams,
-  GetAggregationLayerMetadataResponseBody,
-} from '../../polygonParts/controllers/interfaces';
-import type { PolygonPartsResponse } from '../models/interfaces';
+import type { GetAggregationLayerMetadataParams, GetAggregationLayerMetadataResponseBody } from '../../polygonParts/controllers/interfaces';
 import {
   aggregationPolygonPartsRequestBodySchema,
   findPolygonPartsQueryParamsSchema,
@@ -21,9 +14,6 @@
   schemaParser,
   updatePolygonPartsQueryParamsSchema,
 } from '../schemas';
-=======
-import { findPolygonPartsQueryParamsSchema, findPolygonPartsRequestBodySchema, schemaParser, updatePolygonPartsQueryParamsSchema } from '../schemas';
->>>>>>> 9ae7cb89
 
 /**
  * Create polygon parts validation handler
@@ -83,18 +73,6 @@
       schemaParser({ schema: polygonPartsEntityNameSchema, value: req.params, errorMessagePrefix: 'Invalid request params' });
       schemaParser({ schema: findPolygonPartsQueryParamsSchema, value: req.query, errorMessagePrefix: 'Invalid query params' });
       schemaParser({
-<<<<<<< HEAD
-        schema: findPolygonPartsRequestBodySchema
-          .transform((featureCollection) =>
-            featureCollection?.features
-              .map((feature) => feature.id)
-              .filter<NonNullable<Feature['id']>>((featureId): featureId is NonNullable<Feature['id']> => featureId !== undefined)
-          )
-          .refine((featureIds) => {
-            const uniqueFeatureIds = new Set(featureIds);
-            return uniqueFeatureIds.size === featureIds?.length;
-          }, 'Input features should have unique ids'),
-=======
         schema: findPolygonPartsRequestBodySchema.refine((featureCollection) => {
           if (!featureCollection) {
             return true;
@@ -106,12 +84,10 @@
           const uniqueFeatureIds = new Set(featureIds);
           return uniqueFeatureIds.size === featureIds.length;
         }, 'Input features should have unique ids'),
->>>>>>> 9ae7cb89
         value: req.body,
         errorMessagePrefix: 'Invalid request body',
       });
       next();
-<<<<<<< HEAD
     } catch (error) {
       if (error instanceof ValidationError) {
         throw new BadRequestError(error.message);
@@ -130,8 +106,6 @@
       });
       req.body = validReqBody;
       next();
-=======
->>>>>>> 9ae7cb89
     } catch (error) {
       this.logger.error({ msg: 'find polygon parts validation failed', error });
       if (error instanceof ValidationError) {
