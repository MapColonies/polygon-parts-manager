--- conflicted
+++ resolved
@@ -3,93 +3,9 @@
 on: [pull_request]
 
 jobs:
-<<<<<<< HEAD
-  eslint:
-    name: Run eslint
-    runs-on: ubuntu-latest
-
-    steps:
-      - name: Check out Git repository
-        uses: actions/checkout@v4
-
-      - name: Set up Node.js
-        uses: actions/setup-node@v1
-        with:
-          node-version: 20
-
-      - name: Install dependencies
-        run: npm ci
-
-      - name: Bundle OpenAPI Document
-        run: npm run bundleOpenApi
-
-      - name: Run linters
-        uses: wearerequired/lint-action@v1
-        with:
-          github_token: ${{ secrets.github_token }}
-          # Enable linters
-          eslint: true
-          prettier: true
-          eslint_extensions: ts
-
-      - name: OpenAPI Lint Checks
-        uses: nwestfall/openapi-action@v1.0.2
-        with:
-         github_token: ${{ secrets.GITHUB_TOKEN }}
-         file: ./bundledApi.yaml
-
-  security:
-    runs-on: ubuntu-latest
-    steps:
-    - uses: actions/checkout@master
-    - name: Run Snyk to check for vulnerabilities
-      uses: snyk/actions/node@master
-      continue-on-error: true
-      env:
-        SNYK_TOKEN: ${{ secrets.SNYK_TOKEN }}
-
-  tests:
-    name: Run Tests
-    runs-on: ubuntu-latest
-    strategy:
-      matrix:
-        node: [18.x, 20.x]
-
-    steps:
-      - name: Check out Git repository
-        uses: actions/checkout@v4
-
-      - name: Set up Node.js
-        uses: actions/setup-node@v1
-        with:
-          node-version: ${{ matrix.node }}
-
-      - name: Install Node.js dependencies
-        run: npm ci
-
-      - name: Run tests
-        run: npm run test
-
-      - uses: actions/upload-artifact@v4
-        with:
-          name: Test Reporters
-          path: reports/**
-
-  build_image:
-    name: Build Image
-    runs-on: ubuntu-latest
-
-    steps:
-      - name: Check out Git repository
-        uses: actions/checkout@v4
-
-      - name: build Docker image
-        run: docker build -t test-build:latest .
-=======
   pull_request:
     uses: MapColonies/shared-workflows/.github/workflows/pull_request.yaml@v2
     secrets: inherit
     with:
       usePostgres: true
-      openApiFilePath: ./bundledApi.yaml
->>>>>>> aead09e3
+      openApiFilePath: ./bundledApi.yaml