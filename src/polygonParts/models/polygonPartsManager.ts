--- conflicted
+++ resolved
@@ -5,9 +5,6 @@
 import { DEFAULT_SCHEMA, SERVICES } from '../../common/constants';
 import type { ApplicationConfig, IConfig } from '../../common/interfaces';
 import { camelCaseToSnakeCase } from '../../common/utils';
-<<<<<<< HEAD
-import type { BaseIngestionContext, DBSchema, EntityName, EntityNames, IngestionContext, IngestionProperties, PolygonPartsPayload } from './interfaces';
-=======
 import type {
   BaseIngestionContext,
   DBSchema,
@@ -17,7 +14,6 @@
   IngestionProperties,
   PolygonPartsPayload,
 } from './interfaces';
->>>>>>> 993a2661
 
 @injectable()
 export class PolygonPartsManager {
