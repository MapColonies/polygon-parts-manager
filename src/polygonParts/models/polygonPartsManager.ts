--- conflicted
+++ resolved
@@ -175,11 +175,7 @@
     const { polygonPartsEntityName, filter } = options;
 
     const logger = this.logger.child({ polygonPartsEntityName });
-<<<<<<< HEAD
-    logger.info({ msg: 'Metadata aggregation request', polygonPartsEntityName });
-=======
     logger.info({ msg: 'Metadata aggregation request' });
->>>>>>> d6c78cdc
     logger.debug({ msg: 'Metadata aggregation filter', filter });
 
     try {
@@ -236,11 +232,7 @@
   private async prepareAggregationFilterQuery(
     entityManager: EntityManager,
     polygonPartsEntityName: EntityNames,
-<<<<<<< HEAD
-    filter: FindPolygonPartsOptions<true>['filter'] | null
-=======
-    filter: FindPolygonPartsOptions<true>['filter'] | undefined
->>>>>>> d6c78cdc
+    filter: FindPolygonPartsOptions<true>['filter']
     // eslint-disable-next-line @typescript-eslint/no-explicit-any
   ): Promise<{ filterQueryMetadata?: FilterQueryMetadata; filteredPolygonPartsQuery?: SelectQueryBuilder<any> }> {
     if (!filter) {
