--- conflicted
+++ resolved
@@ -66,13 +66,10 @@
       fixGeometry:
         enabled: true
         bufferSizeDeg: 0.000006
-<<<<<<< HEAD
         bufferStyleParameters: ''
-=======
       simplifyGeometry:
         enabled: true
         toleranceDeg: 0.000006
->>>>>>> db1099ed
 
 # external
 db:
