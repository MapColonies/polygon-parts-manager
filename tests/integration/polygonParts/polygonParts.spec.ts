import { faker } from '@faker-js/faker';
import jsLogger from '@map-colonies/js-logger';
import { zoomLevelToResolutionDeg } from '@map-colonies/mc-utils';
import { CORE_VALIDATIONS, INGESTION_VALIDATIONS, PolygonPart as PolygonPartType } from '@map-colonies/raster-shared';
import { trace } from '@opentelemetry/api';
import { booleanContains } from '@turf/boolean-contains';
import { booleanEqual } from '@turf/boolean-equal';
import { feature, featureCollection, multiPolygon, polygon, polygons } from '@turf/helpers';
import { randomPolygon } from '@turf/random';
import config from 'config';
import type { BBox, Feature, FeatureCollection, MultiPolygon, Polygon } from 'geojson';
import { StatusCodes as httpStatusCodes } from 'http-status-codes';
import { get as getValue, merge } from 'lodash';
import { xor } from 'martinez-polygon-clipping';
import { container } from 'tsyringe';
import { EntityManager, Geometry, Repository, SelectQueryBuilder, type DataSourceOptions } from 'typeorm';
import { getApp } from '../../../src/app';
import { ConnectionManager } from '../../../src/common/connectionManager';
import { SERVICES } from '../../../src/common/constants';
import type { ApplicationConfig, DbConfig } from '../../../src/common/interfaces';
import { Transformer } from '../../../src/common/middlewares/transformer';
import { Part } from '../../../src/polygonParts/DAL/part';
import { PolygonPart } from '../../../src/polygonParts/DAL/polygonPart';
import type {
  AggregateLayerMetadataParams,
  AggregateLayerMetadataRequestBody,
  AggregateLayerMetadataResponseBody,
  FindPolygonPartsResponseBody,
} from '../../../src/polygonParts/controllers/interfaces';
import type {
  EntitiesMetadata,
  EntityIdentifier,
  EntityIdentifierObject,
  PolygonPartsPayload,
  PolygonPartsResponse,
} from '../../../src/polygonParts/models/interfaces';
import { aggregationFeaturePropertiesValidationTestCases } from '../../mocks/aggregationTestCases';
import {
  createCustomInitPayloadRequestForAggregation,
  createInitPayloadRequest,
  franceFootprint,
  germanyFootprint,
  intersectionWithItalyFootprint,
  intersectionWithItalyRequest,
  italyFootprint,
  italyWithoutIntersection,
  separatePolygonsRequest,
  worldFootprint,
  worldMinusSeparateCountries,
} from '../../mocks/requestsMocks';
import {
  aggregationWithFilterMultiPolygonResponse,
  customAggregationNoFilter,
  customAggregationWithFilter,
  customAggregationWithIgnoredFilter,
} from '../../mocks/responseMocks';
import polygonEarth from './data/polygonEarth.json';
import polygonEasternHemisphere from './data/polygonEasternHemisphere.json';
import polygonHole from './data/polygonHole.json';
import polygonHoleSplitter from './data/polygonHoleSplitter.json';
import polygonWesternHemisphere from './data/polygonWesternHemisphere.json';
import { INITIAL_DB, INTERNAL_DB_GEOM_PRECISION } from './helpers/constants';
import { HelperDB, createDB, generateFeatureId, generatePolygon, generatePolygonPartsPayload } from './helpers/db';
import { PolygonPartsRequestSender } from './helpers/requestSender';
import type { DeepPartial } from './helpers/types';
import { allFindFeaturesEqual, toExpectedFindPolygonPartsResponse, toExpectedPostgresResponse } from './helpers/utils';

type ConfigImport = typeof import('config') & { application: ApplicationConfig };

const mockGetConfig = jest.fn<{ application: DeepPartial<ApplicationConfig> } | undefined, [string]>();
jest.mock<{ default: ConfigImport }>('config', () => {
  const originalModule = jest.requireActual<ConfigImport>('config');
  return {
    // eslint-disable-next-line @typescript-eslint/naming-convention
    __esModule: true,
    default: {
      ...originalModule,
      get<T>(setting: string): T {
        const overrideConfig = mockGetConfig(setting);
        return getValue(merge({}, originalModule, overrideConfig), setting) as unknown as T;
      },
    },
  };
});

let testDataSourceOptions: DataSourceOptions;
const applicationConfig = config.get<ApplicationConfig>('application');
const dbConfig = config.get<Required<DbConfig>>('db');
const { schema } = dbConfig;

describe('polygonParts', () => {
  let requestSender: PolygonPartsRequestSender;
  let helperDB: HelperDB;
  let getEntitiesMetadata: (
    entityIdentifierOptions: EntityIdentifierObject | Pick<PolygonPartsPayload, 'productId' | 'productType'>
  ) => EntitiesMetadata;

  beforeAll(async () => {
    testDataSourceOptions = ConnectionManager.createConnectionOptions(dbConfig);
    await createDB({ options: testDataSourceOptions, initialDatabase: INITIAL_DB });
    helperDB = new HelperDB(testDataSourceOptions);
    await helperDB.initConnection();
  });

  afterAll(async () => {
    await helperDB.destroyConnection();
    /* uncomment this when running locally, this deletes the created db after all tests,
    instead of removing it manually after each run.*/
    // await deleteDB(testDataSourceOptions);
  });

  beforeEach(async () => {
    jest.resetAllMocks();
    jest.clearAllMocks();
    await helperDB.createSchema(schema);
    await helperDB.sync();
    container.clearInstances();
    const app = await getApp({
      override: [
        { token: SERVICES.LOGGER, provider: { useValue: jsLogger({ enabled: false }) } },
        { token: SERVICES.TRACER, provider: { useValue: trace.getTracer('testTracer') } },
      ],
      useChild: true,
    });
    getEntitiesMetadata = container.resolve(Transformer).getEntitiesMetadata;
    requestSender = new PolygonPartsRequestSender(app);
  });

  afterEach(async () => {
    const connectionManager = container.resolve<ConnectionManager>(ConnectionManager);
    await connectionManager.destroy();
    await helperDB.dropSchema(schema);
  });

  describe('Happy Path', () => {
    describe('POST /polygonParts/:polygonPartsEntityName/aggregate', () => {
      describe('should not ignore footprint (shouldIgnoreFootprint)', () => {
        const shouldIgnoreFootprint = false;
        it('should return 200 status code and empty aggregated metadata with a polygon filter not intersecting existing polygon parts', async () => {
          const polygonPartsPayload = createCustomInitPayloadRequestForAggregation;
          await requestSender.createPolygonParts(polygonPartsPayload);
          const { entityIdentifier } = getEntitiesMetadata(polygonPartsPayload);
          const filterBody: AggregateLayerMetadataRequestBody = {
            filter: {
              type: 'FeatureCollection',
              features: [
                {
                  type: 'Feature',
                  properties: {
                    minResolutionDeg: 0.0001,
                    maxResolutionDeg: 0.0001,
                  },
                  geometry: {
                    type: 'Polygon',
                    coordinates: [
                      [
                        [35.2, 31.75],
                        [35.21, 31.75],
                        [35.21, 31.8],
                        [35.2, 31.8],
                        [35.2, 31.75],
                      ],
                    ],
                  },
                },
              ],
            },
          };
          const expectedFeature = {
            type: 'Feature',
            geometry: null,
            properties: null,
          } satisfies Feature<null>;

          const response = await requestSender.aggregateLayerMetadata({
            params: { polygonPartsEntityName: entityIdentifier },
            body: filterBody,
            query: { shouldIgnoreFootprint },
          });

          const responseBody = response.body as AggregateLayerMetadataResponseBody;
          expect(response.status).toBe(httpStatusCodes.OK);
          expect(responseBody).toStrictEqual(expectedFeature);
          expect(response).toSatisfyApiSpec();

          expect.assertions(3);
        });

        it('should return 200 status code and empty aggregated metadata with a resolution filter not containing polygon parts', async () => {
          const polygonPartsPayload = createCustomInitPayloadRequestForAggregation;
          await requestSender.createPolygonParts(polygonPartsPayload);
          const { entityIdentifier } = getEntitiesMetadata(polygonPartsPayload);
          const filterBody: AggregateLayerMetadataRequestBody = {
            filter: {
              type: 'FeatureCollection',
              features: [
                {
                  type: 'Feature',
                  properties: {
                    minResolutionDeg: 0.00026,
                    maxResolutionDeg: 0.00026,
                  },
                  geometry: {
                    type: 'Polygon',
                    coordinates: [
                      [
                        [35.2, 31.75],
                        [35.21, 31.75],
                        [35.21, 31.8],
                        [35.2, 31.8],
                        [35.2, 31.75],
                      ],
                    ],
                  },
                },
              ],
            },
          };
          const expectedFeature = {
            type: 'Feature',
            geometry: null,
            properties: null,
          } satisfies Feature<null>;

          const response = await requestSender.aggregateLayerMetadata({
            params: { polygonPartsEntityName: entityIdentifier },
            body: filterBody,
            query: { shouldIgnoreFootprint },
          });

          const responseBody = response.body as AggregateLayerMetadataResponseBody;
          expect(response.status).toBe(httpStatusCodes.OK);
          expect(responseBody).toStrictEqual(expectedFeature);
          expect(response).toSatisfyApiSpec();

          expect.assertions(3);
        });

<<<<<<< HEAD
        it('should return 200 status code and aggregated metadata with an empty filter', async () => {
          const polygonPartsPayload = createCustomInitPayloadRequestForAggregation;
          await requestSender.createPolygonParts(polygonPartsPayload);
          const { entityIdentifier } = getEntitiesMetadata(polygonPartsPayload);
=======
        const result = aggregationFeatureSchema.safeParse(response.body);
        expect(response.status).toBe(httpStatusCodes.OK);
        expect(response).toSatisfyApiSpec();
        expect(result.success).toBe(true);
        expect(result.data).toEqual(customAggregationNoFilter);

        const coordinates = result.data?.geometry?.coordinates.flat(3) ?? [];
        for (const coordinate of coordinates) {
          const coordinatePrecision = coordinate.toString().split('.').at(1)?.length ?? 0;
          expect(coordinatePrecision).toBeLessThanOrEqual(applicationConfig.aggregation.maxDecimalDigits);
        }

        expect.assertions(24);
      });
>>>>>>> ce4e1bd0

          const response = await requestSender.aggregateLayerMetadata({
            params: { polygonPartsEntityName: entityIdentifier },
            body: { filter: null },
            query: { shouldIgnoreFootprint },
          });

          const responseBody = response.body as AggregateLayerMetadataResponseBody;
          expect(response.status).toBe(httpStatusCodes.OK);
          expect(responseBody).toStrictEqual(customAggregationNoFilter);
          expect(response).toSatisfyApiSpec();

          expect.assertions(3);
        });

        it('should return 200 status code and aggregated metadata with an empty features array in filter', async () => {
          const polygonPartsPayload = createCustomInitPayloadRequestForAggregation;
          await requestSender.createPolygonParts(polygonPartsPayload);
          const { entityIdentifier } = getEntitiesMetadata(polygonPartsPayload);

          const response = await requestSender.aggregateLayerMetadata({
            params: { polygonPartsEntityName: entityIdentifier },
            body: { filter: { features: [], type: 'FeatureCollection' } },
            query: { shouldIgnoreFootprint },
          });

          const responseBody = response.body as AggregateLayerMetadataResponseBody;
          expect(response.status).toBe(httpStatusCodes.OK);
          expect(responseBody).toStrictEqual(customAggregationNoFilter);
          expect(response).toSatisfyApiSpec();

          expect.assertions(3);
        });

        it('should return 200 status code and filtered aggregated metadata with a polygon filter - containing the polygon parts', async () => {
          const polygonPartsPayload = createCustomInitPayloadRequestForAggregation;
          await requestSender.createPolygonParts(polygonPartsPayload);
          const { entityIdentifier } = getEntitiesMetadata(polygonPartsPayload);
          const filterBody: AggregateLayerMetadataRequestBody = {
            filter: {
              type: 'FeatureCollection',
              features: [
                {
                  type: 'Feature',
                  properties: {
                    minResolutionDeg: 0.0001,
                    maxResolutionDeg: 0.0001,
                  },
                  geometry: {
                    type: 'Polygon',
                    coordinates: [
                      [
                        [35.2, 31.75],
                        [35.25, 31.75],
                        [35.25, 31.8],
                        [35.2, 31.8],
                        [35.2, 31.75],
                      ],
                    ],
                  },
                },
              ],
            },
          };

          const response = await requestSender.aggregateLayerMetadata({
            params: { polygonPartsEntityName: entityIdentifier },
            body: filterBody,
            query: { shouldIgnoreFootprint },
          });

          const responseBody = response.body as AggregateLayerMetadataResponseBody;
          expect(response.status).toBe(httpStatusCodes.OK);
          expect(responseBody).toStrictEqual(customAggregationWithFilter);
          expect(response).toSatisfyApiSpec();

          const isContained = booleanContains(filterBody.filter?.features[0].geometry as Geometry, responseBody.geometry as Geometry);
          expect(isContained).toBe(true);

          expect.assertions(4);
        });

        it('should return 200 status code and filtered aggregated metadata with a multi-polygon filter', async () => {
          const polygonPartsPayload = createCustomInitPayloadRequestForAggregation;
          await requestSender.createPolygonParts(polygonPartsPayload);
          const { entityIdentifier } = getEntitiesMetadata(polygonPartsPayload);
          const filterBody: AggregateLayerMetadataRequestBody = {
            filter: {
              type: 'FeatureCollection',
              features: [
                {
                  type: 'Feature',
                  properties: {
                    minResolutionDeg: 0.0001,
                    maxResolutionDeg: 0.0001,
                  },
                  geometry: {
                    type: 'MultiPolygon',
                    coordinates: [
                      [
                        [
                          [35.2, 31.75],
                          [35.22, 31.75],
                          [35.22, 31.8],
                          [35.2, 31.8],
                          [35.2, 31.75],
                        ],
                      ],
                      [
                        [
                          [35.23, 31.75],
                          [35.25, 31.75],
                          [35.25, 31.8],
                          [35.23, 31.8],
                          [35.23, 31.75],
                        ],
                      ],
                    ],
                  },
                },
              ],
            },
          };
          const expectedResponse = structuredClone(aggregationWithFilterMultiPolygonResponse);
          const expectedGeometry = aggregationWithFilterMultiPolygonResponse.geometry;
          const expectedBbox = structuredClone(aggregationWithFilterMultiPolygonResponse.geometry.bbox);
          const expectedProductBoundingBox = aggregationWithFilterMultiPolygonResponse.properties.productBoundingBox;
          // eslint-disable-next-line @typescript-eslint/no-unsafe-assignment, @typescript-eslint/ban-types
          expectedResponse.geometry.coordinates = expect.any(Array<number[][]>);
          // eslint-disable-next-line @typescript-eslint/no-unsafe-assignment, @typescript-eslint/ban-types
          expectedResponse.geometry.bbox = expect.any(Array<number>);
          // eslint-disable-next-line @typescript-eslint/no-unsafe-assignment, @typescript-eslint/ban-types
          expectedResponse.properties.productBoundingBox = expect.stringMatching(new RegExp(INGESTION_VALIDATIONS.boundingBox.pattern));

          const response = await requestSender.aggregateLayerMetadata({
            params: { polygonPartsEntityName: entityIdentifier },
            body: filterBody,
            query: { shouldIgnoreFootprint },
          });

          const responseBody = response.body as AggregateLayerMetadataResponseBody;
          expect(response.status).toBe(httpStatusCodes.OK);
          expect(response.body).toMatchObject(expectedResponse);
          const precision = -Math.log10(applicationConfig.aggregation.fixGeometry.bufferSizeDeg);
          expect(
            booleanEqual(expectedGeometry, responseBody.geometry as Geometry, {
              precision,
            })
          ).toBeTrue();
          const bbox = expectedBbox?.reverse() as BBox;
          expect(responseBody.geometry?.bbox).toSatisfyAll<number>((value) => {
            const coordinate = bbox.pop();
            if (coordinate !== undefined) {
              return (
                value + applicationConfig.aggregation.fixGeometry.bufferSizeDeg > coordinate &&
                coordinate > value - applicationConfig.aggregation.fixGeometry.bufferSizeDeg
              );
            }

            return false;
          });
          expect(responseBody.properties?.productBoundingBox).toSatisfy<NonNullable<(typeof responseBody)['properties']>['productBoundingBox']>(
            (productBoundingBox) => {
              const expectedProductBoundingBoxCoords = expectedProductBoundingBox.split(',');
              return productBoundingBox
                .split(',')
                .every(
                  (coordinate, index) =>
                    parseFloat(expectedProductBoundingBoxCoords[index]) + applicationConfig.aggregation.fixGeometry.bufferSizeDeg >
                      parseFloat(coordinate) &&
                    parseFloat(coordinate) >
                      parseFloat(expectedProductBoundingBoxCoords[index]) - applicationConfig.aggregation.fixGeometry.bufferSizeDeg
                );
            }
          );
          expect(response).toSatisfyApiSpec();

          expect.assertions(6);
        });
      });

      describe('should ignore footprint (shouldIgnoreFootprint)', () => {
        const shouldIgnoreFootprint = true;
        it('should return 200 status code and aggregated metadata with ignored filter', async () => {
          const polygonPartsPayload = createCustomInitPayloadRequestForAggregation;
          await requestSender.createPolygonParts(polygonPartsPayload);
          const { entityIdentifier } = getEntitiesMetadata(polygonPartsPayload);
          const filterBody: AggregateLayerMetadataRequestBody = {
            filter: {
              type: 'FeatureCollection',
              features: [
                {
                  type: 'Feature',
                  properties: {
                    minResolutionDeg: 0.0001,
                    maxResolutionDeg: 0.0001,
                  },
                  geometry: {
                    type: 'Polygon',
                    coordinates: [
                      [
                        [35.2, 31.75],
                        [35.21, 31.75],
                        [35.21, 31.8],
                        [35.2, 31.8],
                        [35.2, 31.75],
                      ],
                    ],
                  },
                },
              ],
            },
          };

<<<<<<< HEAD
          const response = await requestSender.aggregateLayerMetadata({
            params: { polygonPartsEntityName: entityIdentifier },
            body: filterBody,
            query: { shouldIgnoreFootprint },
          });

          const responseBody = response.body as AggregateLayerMetadataResponseBody<typeof shouldIgnoreFootprint>;
          expect(response.status).toBe(httpStatusCodes.OK);
          expect(responseBody).toStrictEqual<AggregateLayerMetadataResponseBody<typeof shouldIgnoreFootprint>>(customAggregationWithIgnoredFilter);
          expect(response).toSatisfyApiSpec();

          expect.assertions(3);
        });
=======
        const coordinates = result.data?.geometry?.coordinates.flat(3) ?? [];
        for (const coordinate of coordinates) {
          const coordinatePrecision = coordinate.toString().split('.').at(1)?.length ?? 0;
          expect(coordinatePrecision).toBeLessThanOrEqual(applicationConfig.aggregation.maxDecimalDigits);
        }

        const isContained = booleanContains(filterBody.filter?.features[0].geometry as Geometry, result.data?.geometry as Geometry);
        expect(isContained).toBe(true);

        expect.assertions(15);
>>>>>>> ce4e1bd0
      });
    });

    describe('POST /polygonParts/:polygonPartsEntityName/find', () => {
      type FindPolygonPartsResponseBodyFeatureProperties<ShouldClip extends boolean = boolean> =
        FindPolygonPartsResponseBody<ShouldClip>['features'][number]['properties'];
      type ShouldClipEnabled = true;
      type ShouldClipDisabled = false;

      describe('clip result enabled (shouldClip)', () => {
        const shouldClip = true;

        it('should return 200 status code and return all polygon parts when request body is empty', async () => {
          const polygonPartsPayload = generatePolygonPartsPayload(1);
          await requestSender.createPolygonParts(polygonPartsPayload);
          const { entityIdentifier } = getEntitiesMetadata(polygonPartsPayload);
          const expectedResponse = toExpectedFindPolygonPartsResponse(polygonPartsPayload);
          const expectedGeometry = structuredClone(polygonPartsPayload.partsData[0].footprint);
          expectedResponse.features.forEach((feature) => {
            // eslint-disable-next-line @typescript-eslint/no-unsafe-assignment, @typescript-eslint/ban-types
            feature.geometry.coordinates = expect.any(Array<Number[][]>);
          });
          const response = await requestSender.findPolygonParts({
            params: { polygonPartsEntityName: entityIdentifier },
            body: { filter: null },
            query: { shouldClip },
          });

          const responseBody = response.body as FindPolygonPartsResponseBody<ShouldClipEnabled>;
          expect(response.status).toBe(httpStatusCodes.OK);
          expect(response.body).toMatchObject<FindPolygonPartsResponseBody<ShouldClipEnabled>>(expectedResponse);
          expect(booleanEqual(responseBody.features[0].geometry, expectedGeometry, { precision: INTERNAL_DB_GEOM_PRECISION })).toBeTrue();
          expect(response).toSatisfyApiSpec();

          expect.assertions(4);
        });

        it('should return 200 status code and return all polygon parts when request feature collection does not contain features (clip by default)', async () => {
          const polygonPartsPayload = generatePolygonPartsPayload(1);
          await requestSender.createPolygonParts(polygonPartsPayload);
          const { entityIdentifier } = getEntitiesMetadata(polygonPartsPayload);
          const expectedResponse = toExpectedFindPolygonPartsResponse(polygonPartsPayload);
          const expectedGeometry = structuredClone(polygonPartsPayload.partsData[0].footprint);
          expectedResponse.features.forEach((feature) => {
            // eslint-disable-next-line @typescript-eslint/no-unsafe-assignment, @typescript-eslint/ban-types
            feature.geometry.coordinates = expect.any(Array<Number[][]>);
          });
          const response = await requestSender.findPolygonParts({
            params: { polygonPartsEntityName: entityIdentifier },
            body: { filter: featureCollection<Polygon | MultiPolygon>([]) },
          });

          const responseBody = response.body as FindPolygonPartsResponseBody<ShouldClipEnabled>;
          expect(response.status).toBe(httpStatusCodes.OK);
          expect(response.body).toMatchObject<FindPolygonPartsResponseBody<ShouldClipEnabled>>(expectedResponse);
          expect(booleanEqual(responseBody.features[0].geometry, expectedGeometry, { precision: INTERNAL_DB_GEOM_PRECISION })).toBeTrue();
          expect(response).toSatisfyApiSpec();

          expect.assertions(4);
        });

        it('should return 200 status code and return all polygon parts when request feature collection does not contain features', async () => {
          const polygonPartsPayload = generatePolygonPartsPayload(1);
          await requestSender.createPolygonParts(polygonPartsPayload);
          const { entityIdentifier } = getEntitiesMetadata(polygonPartsPayload);
          const expectedResponse = toExpectedFindPolygonPartsResponse(polygonPartsPayload);
          const expectedGeometry = structuredClone(polygonPartsPayload.partsData[0].footprint);
          expectedResponse.features.forEach((feature) => {
            // eslint-disable-next-line @typescript-eslint/no-unsafe-assignment, @typescript-eslint/ban-types
            feature.geometry.coordinates = expect.any(Array<Number[][]>);
          });
          const response = await requestSender.findPolygonParts({
            params: { polygonPartsEntityName: entityIdentifier },
            body: { filter: featureCollection<Polygon | MultiPolygon>([]) },
            query: { shouldClip },
          });

          const responseBody = response.body as FindPolygonPartsResponseBody<ShouldClipEnabled>;
          expect(response.status).toBe(httpStatusCodes.OK);
          expect(response.body).toMatchObject<FindPolygonPartsResponseBody<ShouldClipEnabled>>(expectedResponse);
          expect(booleanEqual(responseBody.features[0].geometry, expectedGeometry, { precision: INTERNAL_DB_GEOM_PRECISION })).toBeTrue();
          expect(response).toSatisfyApiSpec();

          expect.assertions(4);
        });

        describe('input features are polygon geometries', () => {
          it('should return 200 status code and return empty array when feature collection features (single feature) do not intersect existing polygon parts (do not share common interior)', async () => {
            const polygonPartsPayload = generatePolygonPartsPayload({
              partsData: [
                {
                  footprint: {
                    type: 'Polygon',
                    coordinates: [
                      [
                        [0, 0],
                        [1, 0],
                        [1, 1],
                        [0, 1],
                        [0, 0],
                      ],
                    ],
                  },
                },
                {
                  footprint: {
                    type: 'Polygon',
                    coordinates: [
                      [
                        [2, 0],
                        [2, 1],
                        [1, 1],
                        [2, 0],
                      ],
                    ],
                  },
                },
              ],
            });
            await requestSender.createPolygonParts(polygonPartsPayload);
            const { entityIdentifier } = getEntitiesMetadata(polygonPartsPayload);
            const expectedResponse = featureCollection<Polygon, FindPolygonPartsResponseBodyFeatureProperties<ShouldClipEnabled>>([]);

            const response = await requestSender.findPolygonParts({
              params: { polygonPartsEntityName: entityIdentifier },
              body: {
                filter: polygons([
                  [
                    [
                      [1, 0],
                      [2, 0],
                      [1, 1],
                      [1, 0],
                    ],
                  ],
                ]),
              },
              query: { shouldClip },
            });

            expect(response.status).toBe(httpStatusCodes.OK);
            expect(response.body).toMatchObject<FindPolygonPartsResponseBody<ShouldClipEnabled>>(expectedResponse);
            expect(response).toSatisfyApiSpec();

            expect.assertions(3);
          });

          it('should return 200 status code and return empty array when feature collection features (single feature) with a hole and polygon parts are inside the hole', async () => {
            const polygonPartsPayload = generatePolygonPartsPayload({
              partsData: [
                {
                  footprint: {
                    type: 'Polygon',
                    coordinates: [
                      [
                        [0, 0],
                        [1, 0],
                        [1, 1],
                        [0, 1],
                        [0, 0],
                      ],
                    ],
                  },
                },
              ],
            });
            await requestSender.createPolygonParts(polygonPartsPayload);
            const { entityIdentifier } = getEntitiesMetadata(polygonPartsPayload);
            const expectedResponse = featureCollection<Polygon, FindPolygonPartsResponseBodyFeatureProperties<ShouldClipEnabled>>([]);

            const response = await requestSender.findPolygonParts({
              params: { polygonPartsEntityName: entityIdentifier },
              body: { filter: polygonHole as FeatureCollection<Polygon> },
              query: { shouldClip },
            });

            expect(response.status).toBe(httpStatusCodes.OK);
            expect(response.body).toMatchObject<FindPolygonPartsResponseBody<ShouldClipEnabled>>(expectedResponse);
            expect(response).toSatisfyApiSpec();

            expect.assertions(3);
          });

          it('should return 200 status code and return empty array when feature collection features (single feature) are inside a hole in polygon parts', async () => {
            const polygonPartsPayload = generatePolygonPartsPayload({
              partsData: [
                {
                  footprint: {
                    type: 'Polygon',
                    coordinates: [
                      [
                        [-40, -40],
                        [40, -40],
                        [40, 40],
                        [-40, 40],
                        [-40, -40],
                      ],
                      [
                        [-20, -20],
                        [20, -20],
                        [20, 20],
                        [-20, 20],
                        [-20, -20],
                      ],
                    ],
                  },
                },
              ],
            });
            await requestSender.createPolygonParts(polygonPartsPayload);
            const { entityIdentifier } = getEntitiesMetadata(polygonPartsPayload);
            const expectedResponse = featureCollection<Polygon, FindPolygonPartsResponseBodyFeatureProperties<ShouldClipEnabled>>([]);

            const response = await requestSender.findPolygonParts({
              params: { polygonPartsEntityName: entityIdentifier },
              body: {
                filter: polygons([
                  [
                    [
                      [-20, -20],
                      [20, -20],
                      [20, 20],
                      [-20, 20],
                      [-20, -20],
                    ],
                  ],
                ]),
              },
              query: { shouldClip },
            });

            expect(response.status).toBe(httpStatusCodes.OK);
            expect(response.body).toMatchObject<FindPolygonPartsResponseBody<ShouldClipEnabled>>(expectedResponse);
            expect(response).toSatisfyApiSpec();

            expect.assertions(3);
          });

          it('should return 200 status code and return empty array when feature collection features (single features) are filtered out by resolution', async () => {
            const zoomLevel = faker.number.int({ min: 1, max: 21 });
            const polygonPartsPayload = generatePolygonPartsPayload({
              partsData: [
                {
                  footprint: (polygonWesternHemisphere as FeatureCollection<Polygon>).features[0].geometry,
                  resolutionDegree: zoomLevelToResolutionDeg(zoomLevel - 1),
                },
                {
                  footprint: {
                    type: 'Polygon',
                    coordinates: [
                      [
                        [0, -90],
                        [90, -90],
                        [90, 90],
                        [0, 90],
                        [0, -90],
                      ],
                    ],
                  },
                  resolutionDegree: zoomLevelToResolutionDeg(zoomLevel),
                },
                {
                  footprint: {
                    type: 'Polygon',
                    coordinates: [
                      [
                        [90, -90],
                        [180, -90],
                        [180, 90],
                        [90, 90],
                        [90, -90],
                      ],
                    ],
                  },
                  resolutionDegree: zoomLevelToResolutionDeg(zoomLevel + 1),
                },
              ],
            });
            await requestSender.createPolygonParts(polygonPartsPayload);
            const { entityIdentifier } = getEntitiesMetadata(polygonPartsPayload);
            const expectedResponse = featureCollection<Polygon, FindPolygonPartsResponseBodyFeatureProperties<ShouldClipEnabled>>([]);
            const requestGeometry = generatePolygon({ bbox: [10, -80, 80, 80] });

            const response = await requestSender.findPolygonParts({
              params: { polygonPartsEntityName: entityIdentifier },
              body: {
                filter: {
                  type: 'FeatureCollection',
                  features: [
                    { type: 'Feature', geometry: requestGeometry, properties: { minResolutionDeg: zoomLevelToResolutionDeg(zoomLevel + 1) } },
                  ],
                },
              },
              query: { shouldClip },
            });

            expect(response.status).toBe(httpStatusCodes.OK);
            expect(response.body).toMatchObject<FindPolygonPartsResponseBody<ShouldClipEnabled>>(expectedResponse);
            expect(response).toSatisfyApiSpec();

            expect.assertions(3);
          });

          it('should return 200 status code and return clipped polygon parts when feature collection features (multiple features) are filtered by resolution', async () => {
            const zoomLevel = faker.number.int({ min: 1, max: 21 });
            const polygonPartsPayload = generatePolygonPartsPayload({
              partsData: [
                {
                  footprint: (polygonWesternHemisphere as FeatureCollection<Polygon>).features[0].geometry,
                  resolutionDegree: zoomLevelToResolutionDeg(zoomLevel - 1),
                },
                {
                  footprint: {
                    type: 'Polygon',
                    coordinates: [
                      [
                        [0, -90],
                        [90, -90],
                        [90, 90],
                        [0, 90],
                        [0, -90],
                      ],
                    ],
                  },
                  resolutionDegree: zoomLevelToResolutionDeg(zoomLevel),
                },
                {
                  footprint: {
                    type: 'Polygon',
                    coordinates: [
                      [
                        [90, -90],
                        [180, -90],
                        [180, 90],
                        [90, 90],
                        [90, -90],
                      ],
                    ],
                  },
                  resolutionDegree: zoomLevelToResolutionDeg(zoomLevel + 1),
                },
              ],
            });
            await requestSender.createPolygonParts(polygonPartsPayload);
            const { entityIdentifier } = getEntitiesMetadata(polygonPartsPayload);
            const expectedResponse = toExpectedFindPolygonPartsResponse(polygonPartsPayload);
            const requestGeometries = [
              generatePolygon({ bbox: [-170, -80, -10, 80] }),
              generatePolygon({ bbox: [10, -80, 80, 80] }),
              generatePolygon({ bbox: [100, -80, 170, 80] }),
            ] satisfies Polygon[];
            expectedResponse.features.splice(0, 1);
            const expectedGeometries = structuredClone(requestGeometries);
            expectedResponse.features.forEach((feature) => {
              // eslint-disable-next-line @typescript-eslint/no-unsafe-assignment, @typescript-eslint/ban-types
              feature.geometry.coordinates = expect.any(Array<Number[][]>);
            });

            const response = await requestSender.findPolygonParts({
              params: { polygonPartsEntityName: entityIdentifier },
              body: {
                filter: {
                  type: 'FeatureCollection',
                  features: [
                    { type: 'Feature', geometry: requestGeometries[0], properties: { minResolutionDeg: zoomLevelToResolutionDeg(zoomLevel) } },
                    { type: 'Feature', geometry: requestGeometries[1], properties: { minResolutionDeg: zoomLevelToResolutionDeg(zoomLevel) } },
                    { type: 'Feature', geometry: requestGeometries[2], properties: { minResolutionDeg: zoomLevelToResolutionDeg(zoomLevel) } },
                  ],
                },
              },
              query: { shouldClip },
            });

            const responseBody = response.body as FindPolygonPartsResponseBody<ShouldClipEnabled>;
            expect(response.status).toBe(httpStatusCodes.OK);
            expect(response.body).toMatchObject<FindPolygonPartsResponseBody<ShouldClipEnabled>>(expectedResponse);
            expect(responseBody.features).toSatisfyAll(allFindFeaturesEqual(expectedGeometries));
            expect(response).toSatisfyApiSpec();

            expect.assertions(4);
          });

          it('should return 200 status code and return clipped polygon parts when feature collection features (single feature) contain polygon parts', async () => {
            const polygonPartsPayload = generatePolygonPartsPayload(1);
            await requestSender.createPolygonParts(polygonPartsPayload);
            const { entityIdentifier } = getEntitiesMetadata(polygonPartsPayload);
            const expectedResponse = toExpectedFindPolygonPartsResponse(polygonPartsPayload);
            const expectedGeometry = structuredClone(expectedResponse.features[0].geometry);
            expectedResponse.features.forEach((feature) => {
              // eslint-disable-next-line @typescript-eslint/no-unsafe-assignment, @typescript-eslint/ban-types
              feature.geometry.coordinates = expect.any(Array<Number[][]>);
            });

            const response = await requestSender.findPolygonParts({
              params: { polygonPartsEntityName: entityIdentifier },
              body: { filter: polygonEarth as FeatureCollection<Polygon> },
              query: { shouldClip },
            });

            const responseBody = response.body as FindPolygonPartsResponseBody<ShouldClipEnabled>;
            expect(response.status).toBe(httpStatusCodes.OK);
            expect(response.body).toMatchObject<FindPolygonPartsResponseBody<ShouldClipEnabled>>(expectedResponse);
            expect(booleanEqual(responseBody.features[0].geometry, expectedGeometry, { precision: INTERNAL_DB_GEOM_PRECISION })).toBeTrue();
            expect(response).toSatisfyApiSpec();

            expect.assertions(4);
          });

          it('should return 200 status code and return clipped polygon parts when feature collection features (2 continuous features) contain polygon parts', async () => {
            const polygonPartsPayload = generatePolygonPartsPayload(1);
            await requestSender.createPolygonParts(polygonPartsPayload);
            const { entityIdentifier } = getEntitiesMetadata(polygonPartsPayload);
            const expectedResponse = toExpectedFindPolygonPartsResponse(polygonPartsPayload);
            const expectedGeometry = structuredClone(expectedResponse.features[0].geometry);
            expectedResponse.features.forEach((feature) => {
              // eslint-disable-next-line @typescript-eslint/no-unsafe-assignment, @typescript-eslint/ban-types
              feature.geometry.coordinates = expect.any(Array<Number[][]>);
            });

            const response = await requestSender.findPolygonParts({
              params: { polygonPartsEntityName: entityIdentifier },
              body: {
                filter: featureCollection([
                  (polygonEasternHemisphere as FeatureCollection<Polygon>).features[0],
                  (polygonWesternHemisphere as FeatureCollection<Polygon>).features[0],
                ]),
              },
              query: { shouldClip },
            });

            const responseBody = response.body as FindPolygonPartsResponseBody<ShouldClipEnabled>;
            expect(response.status).toBe(httpStatusCodes.OK);
            expect(response.body).toMatchObject<FindPolygonPartsResponseBody<ShouldClipEnabled>>(expectedResponse);
            expect(booleanEqual(responseBody.features[0].geometry, expectedGeometry, { precision: INTERNAL_DB_GEOM_PRECISION })).toBeTrue();
            expect(response).toSatisfyApiSpec();

            expect.assertions(4);
          });

          it('should return 200 status code and return clipped polygon parts when feature collection features (single feature) partially intersect polygon parts', async () => {
            const polygonPartsPayload = generatePolygonPartsPayload({
              partsData: [
                {
                  footprint: {
                    type: 'Polygon',
                    coordinates: [
                      [
                        [-1, -1],
                        [1, -1],
                        [1, 1],
                        [-1, 1],
                        [-1, -1],
                      ],
                    ],
                  },
                },
              ],
            });
            await requestSender.createPolygonParts(polygonPartsPayload);
            const { entityIdentifier } = getEntitiesMetadata(polygonPartsPayload);
            const expectedResponse = toExpectedFindPolygonPartsResponse(polygonPartsPayload);
            const expectedGeometry = polygon([
              [
                [-1, 0],
                [1, 0],
                [1, 1],
                [-1, 1],
                [-1, 0],
              ],
            ]).geometry;
            expectedResponse.features.forEach((feature) => {
              // eslint-disable-next-line @typescript-eslint/no-unsafe-assignment, @typescript-eslint/ban-types
              feature.geometry.coordinates = expect.any(Array<Number[][]>);
            });

            const response = await requestSender.findPolygonParts({
              params: { polygonPartsEntityName: entityIdentifier },
              body: {
                filter: polygons([
                  [
                    [
                      [180, 0],
                      [180, 90],
                      [-180, 90],
                      [-180, 0],
                      [180, 0],
                    ],
                  ],
                ]),
              },
              query: { shouldClip },
            });

            const responseBody = response.body as FindPolygonPartsResponseBody<ShouldClipEnabled>;
            expect(response.status).toBe(httpStatusCodes.OK);
            expect(response.body).toMatchObject<FindPolygonPartsResponseBody<ShouldClipEnabled>>(expectedResponse);
            expect(booleanEqual(responseBody.features[0].geometry, expectedGeometry, { precision: INTERNAL_DB_GEOM_PRECISION })).toBeTrue();
            expect(response).toSatisfyApiSpec();

            expect.assertions(4);
          });

          it('should return 200 status code and return clipped polygon parts when feature collection features (2 continuous features) partially intersect polygon parts', async () => {
            const polygonPartsPayload = generatePolygonPartsPayload({
              partsData: [
                {
                  footprint: {
                    type: 'Polygon',
                    coordinates: [
                      [
                        [-1, -1],
                        [1, -1],
                        [1, 1],
                        [-1, 1],
                        [-1, -1],
                      ],
                    ],
                  },
                },
              ],
            });
            await requestSender.createPolygonParts(polygonPartsPayload);
            const { entityIdentifier } = getEntitiesMetadata(polygonPartsPayload);
            const expectedResponse = toExpectedFindPolygonPartsResponse(polygonPartsPayload, 2);
            const expectedGeometries = [
              polygon([
                [
                  [-1, 0],
                  [0, 0],
                  [0, 1],
                  [-1, 1],
                  [-1, 0],
                ],
              ]),
              polygon([
                [
                  [0, 0],
                  [1, 0],
                  [1, 1],
                  [0, 1],
                  [0, 0],
                ],
              ]),
            ].map((expectedGeometry) => expectedGeometry.geometry);
            expectedResponse.features.forEach((feature) => {
              // eslint-disable-next-line @typescript-eslint/no-unsafe-assignment, @typescript-eslint/ban-types
              feature.geometry.coordinates = expect.any(Array<Number[][]>);
            });

            const response = await requestSender.findPolygonParts({
              params: { polygonPartsEntityName: entityIdentifier },
              body: {
                filter: polygons([
                  [
                    [
                      [0, 0],
                      [180, 0],
                      [180, 90],
                      [0, 90],
                      [0, 0],
                    ],
                  ],
                  [
                    [
                      [-180, 0],
                      [0, 0],
                      [0, 90],
                      [-180, 90],
                      [-180, 0],
                    ],
                  ],
                ]),
              },
              query: { shouldClip },
            });

            const responseBody = response.body as FindPolygonPartsResponseBody<ShouldClipEnabled>;
            expect(response.status).toBe(httpStatusCodes.OK);
            expect(response.body).toMatchObject<FindPolygonPartsResponseBody<ShouldClipEnabled>>(expectedResponse);
            expect(responseBody.features).toSatisfyAll(allFindFeaturesEqual(expectedGeometries));
            expect(response).toSatisfyApiSpec();

            expect.assertions(4);
          });

          it('should return 200 status code and return clipped polygon parts when feature collection features (2 overlapping features) partially intersect polygon parts', async () => {
            const polygonPartsPayload = generatePolygonPartsPayload({
              partsData: [
                {
                  footprint: {
                    type: 'Polygon',
                    coordinates: [
                      [
                        [-1, -1],
                        [1, -1],
                        [1, 1],
                        [-1, 1],
                        [-1, -1],
                      ],
                    ],
                  },
                },
              ],
            });
            await requestSender.createPolygonParts(polygonPartsPayload);
            const { entityIdentifier } = getEntitiesMetadata(polygonPartsPayload);
            const expectedResponse = toExpectedFindPolygonPartsResponse(polygonPartsPayload, 2);
            const expectedGeometries = [
              polygon([
                [
                  [-1, 0],
                  [0.5, 0],
                  [0.5, 1],
                  [-1, 1],
                  [-1, 0],
                ],
              ]),
              polygon([
                [
                  [-0.5, 0],
                  [1, 0],
                  [1, 1],
                  [-0.5, 1],
                  [-0.5, 0],
                ],
              ]),
            ].map((expectedGeometry) => expectedGeometry.geometry);
            expectedResponse.features.forEach((feature) => {
              // eslint-disable-next-line @typescript-eslint/no-unsafe-assignment, @typescript-eslint/ban-types
              feature.geometry.coordinates = expect.any(Array<Number[][]>);
            });

            const response = await requestSender.findPolygonParts({
              params: { polygonPartsEntityName: entityIdentifier },
              body: {
                filter: polygons([
                  [
                    [
                      [-0.5, 0],
                      [180, 0],
                      [180, 90],
                      [-0.5, 90],
                      [-0.5, 0],
                    ],
                  ],
                  [
                    [
                      [-180, 0],
                      [0.5, 0],
                      [0.5, 90],
                      [-180, 90],
                      [-180, 0],
                    ],
                  ],
                ]),
              },
              query: { shouldClip },
            });

            const responseBody = response.body as FindPolygonPartsResponseBody<ShouldClipEnabled>;
            expect(response.status).toBe(httpStatusCodes.OK);
            expect(response.body).toMatchObject<FindPolygonPartsResponseBody<ShouldClipEnabled>>(expectedResponse);
            expect(responseBody.features).toSatisfyAll(allFindFeaturesEqual(expectedGeometries));
            expect(response).toSatisfyApiSpec();

            expect.assertions(4);
          });

          it('should return 200 status code and return clipped polygon parts when feature collection features (single feature) are within polygon parts', async () => {
            const polygonPartsPayload = generatePolygonPartsPayload({
              partsData: [
                {
                  footprint: (polygonEarth as FeatureCollection<Polygon>).features[0].geometry,
                },
              ],
            });
            await requestSender.createPolygonParts(polygonPartsPayload);
            const { entityIdentifier } = getEntitiesMetadata(polygonPartsPayload);
            const expectedResponse = toExpectedFindPolygonPartsResponse(polygonPartsPayload);
            const expectedGeometry = generatePolygon();
            const requestGeometry = expectedGeometry;
            expectedResponse.features.forEach((feature) => {
              // eslint-disable-next-line @typescript-eslint/no-unsafe-assignment, @typescript-eslint/ban-types
              feature.geometry.coordinates = expect.any(Array<Number[][]>);
            });

            const response = await requestSender.findPolygonParts({
              params: { polygonPartsEntityName: entityIdentifier },
              body: { filter: polygons([requestGeometry.coordinates]) },
              query: { shouldClip },
            });

            const responseBody = response.body as FindPolygonPartsResponseBody<ShouldClipEnabled>;
            expect(response.status).toBe(httpStatusCodes.OK);
            expect(response.body).toMatchObject<FindPolygonPartsResponseBody<ShouldClipEnabled>>(expectedResponse);
            expect(booleanEqual(responseBody.features[0].geometry, expectedGeometry, { precision: INTERNAL_DB_GEOM_PRECISION })).toBeTrue();
            expect(response).toSatisfyApiSpec();

            expect.assertions(4);
          });

          it('should return 200 status code and return clipped polygon parts when feature collection features (2 continuous features) are within polygon parts', async () => {
            const polygonPartsPayload = generatePolygonPartsPayload({
              partsData: [
                {
                  footprint: (polygonEarth as FeatureCollection<Polygon>).features[0].geometry,
                },
              ],
            });
            await requestSender.createPolygonParts(polygonPartsPayload);
            const { entityIdentifier } = getEntitiesMetadata(polygonPartsPayload);
            const expectedResponse = toExpectedFindPolygonPartsResponse(polygonPartsPayload, 2);
            const expectedGeometries = [
              polygon([
                [
                  [-40, -40],
                  [0, -40],
                  [0, 40],
                  [-40, 40],
                  [-40, -40],
                ],
              ]),
              polygon([
                [
                  [0, -40],
                  [40, -40],
                  [40, 40],
                  [0, 40],
                  [0, -40],
                ],
              ]),
            ].map((expectedGeometry) => expectedGeometry.geometry);
            expectedResponse.features.forEach((feature) => {
              // eslint-disable-next-line @typescript-eslint/no-unsafe-assignment, @typescript-eslint/ban-types
              feature.geometry.coordinates = expect.any(Array<Number[][]>);
            });

            const response = await requestSender.findPolygonParts({
              params: { polygonPartsEntityName: entityIdentifier },
              body: {
                filter: polygons([
                  [
                    [
                      [-40, -40],
                      [0, -40],
                      [0, 40],
                      [-40, 40],
                      [-40, -40],
                    ],
                  ],
                  [
                    [
                      [0, -40],
                      [40, -40],
                      [40, 40],
                      [0, 40],
                      [0, -40],
                    ],
                  ],
                ]),
              },
              query: { shouldClip },
            });

            const responseBody = response.body as FindPolygonPartsResponseBody<ShouldClipEnabled>;
            expect(response.status).toBe(httpStatusCodes.OK);
            expect(response.body).toMatchObject<FindPolygonPartsResponseBody<ShouldClipEnabled>>(expectedResponse);
            expect(responseBody.features).toSatisfyAll(allFindFeaturesEqual(expectedGeometries));
            expect(response).toSatisfyApiSpec();

            expect.assertions(4);
          });

          it('should return 200 status code and return clipped polygon parts when feature collection features (single feature) intersect polygon parts, generating multiple polygon parts as a result of clipping', async () => {
            const polygonPartsPayload = generatePolygonPartsPayload({
              partsData: [
                {
                  footprint: {
                    type: 'Polygon',
                    coordinates: [
                      [
                        [20, 0],
                        [40, 0],
                        [40, 40],
                        [-40, 40],
                        [-40, 0],
                        [-20, 0],
                        [-20, 20],
                        [20, 20],
                        [20, 0],
                      ],
                    ],
                  },
                },
              ],
            });
            await requestSender.createPolygonParts(polygonPartsPayload);
            const { entityIdentifier } = getEntitiesMetadata(polygonPartsPayload);
            const expectedResponse = toExpectedFindPolygonPartsResponse(polygonPartsPayload, 2);
            const expectedGeometries = [
              polygon([
                [
                  [-40, 0],
                  [-20, 0],
                  [-20, 10],
                  [-40, 10],
                  [-40, 0],
                ],
              ]),
              polygon([
                [
                  [20, 0],
                  [40, 0],
                  [40, 10],
                  [20, 10],
                  [20, 0],
                ],
              ]),
            ].map((expectedGeometry) => expectedGeometry.geometry);
            expectedResponse.features.forEach((feature) => {
              // eslint-disable-next-line @typescript-eslint/no-unsafe-assignment, @typescript-eslint/ban-types
              feature.geometry.coordinates = expect.any(Array<Number[][]>);
            });

            const response = await requestSender.findPolygonParts({
              params: { polygonPartsEntityName: entityIdentifier },
              body: {
                filter: polygons([
                  [
                    [
                      [-40, 0],
                      [40, 0],
                      [40, 10],
                      [-40, 10],
                      [-40, 0],
                    ],
                  ],
                ]),
              },
              query: { shouldClip },
            });

            const responseBody = response.body as FindPolygonPartsResponseBody<ShouldClipEnabled>;
            expect(response.status).toBe(httpStatusCodes.OK);
            expect(response.body).toMatchObject<FindPolygonPartsResponseBody<ShouldClipEnabled>>(expectedResponse);
            expect(responseBody.features).toSatisfyAll(allFindFeaturesEqual(expectedGeometries));
            expect(response).toSatisfyApiSpec();

            expect.assertions(4);
          });

          it('should return 200 status code and return clipped polygon parts when feature collection features (2 continuous features) intersect polygon parts, generating multiple polygon parts as a result of clipping', async () => {
            const polygonPartsPayload = generatePolygonPartsPayload({
              partsData: [
                {
                  footprint: {
                    type: 'Polygon',
                    coordinates: [
                      [
                        [20, 0],
                        [40, 0],
                        [40, 40],
                        [-40, 40],
                        [-40, 0],
                        [-20, 0],
                        [-20, 20],
                        [20, 20],
                        [20, 0],
                      ],
                    ],
                  },
                },
              ],
            });
            await requestSender.createPolygonParts(polygonPartsPayload);
            const { entityIdentifier } = getEntitiesMetadata(polygonPartsPayload);
            const expectedResponse = toExpectedFindPolygonPartsResponse(polygonPartsPayload, 2);
            const expectedGeometries = [
              polygon([
                [
                  [-40, 0],
                  [-20, 0],
                  [-20, 10],
                  [-40, 10],
                  [-40, 0],
                ],
              ]),
              polygon([
                [
                  [20, 0],
                  [40, 0],
                  [40, 10],
                  [20, 10],
                  [20, 0],
                ],
              ]),
            ].map((expectedGeometry) => expectedGeometry.geometry);
            expectedResponse.features.forEach((feature) => {
              // eslint-disable-next-line @typescript-eslint/no-unsafe-assignment, @typescript-eslint/ban-types
              feature.geometry.coordinates = expect.any(Array<Number[][]>);
            });

            const response = await requestSender.findPolygonParts({
              params: { polygonPartsEntityName: entityIdentifier },
              body: {
                filter: polygons([
                  [
                    [
                      [-40, 0],
                      [0, 0],
                      [0, 10],
                      [-40, 10],
                      [-40, 0],
                    ],
                  ],
                  [
                    [
                      [0, 0],
                      [40, 0],
                      [40, 10],
                      [0, 10],
                      [0, 0],
                    ],
                  ],
                ]),
              },
              query: { shouldClip },
            });

            const responseBody = response.body as FindPolygonPartsResponseBody<ShouldClipEnabled>;
            expect(response.status).toBe(httpStatusCodes.OK);
            expect(response.body).toMatchObject<FindPolygonPartsResponseBody<ShouldClipEnabled>>(expectedResponse);
            expect(responseBody.features).toSatisfyAll(allFindFeaturesEqual(expectedGeometries));
            expect(response).toSatisfyApiSpec();

            expect.assertions(4);
          });

          it('should return 200 status code and return clipped polygon parts when feature collection features (single feature) with a hole intersect polygon parts, generating multiple polygon parts as a result of clipping', async () => {
            const polygonPartsPayload = generatePolygonPartsPayload({
              partsData: [{ footprint: (polygonHoleSplitter as FeatureCollection<Polygon>).features[0].geometry }],
            });
            await requestSender.createPolygonParts(polygonPartsPayload);
            const { entityIdentifier } = getEntitiesMetadata(polygonPartsPayload);
            const expectedResponse = toExpectedFindPolygonPartsResponse(polygonPartsPayload, 2);
            const expectedGeometries = [
              polygon([
                [
                  [-20, 20],
                  [20, 20],
                  [20, 40],
                  [-20, 40],
                  [-20, 20],
                ],
              ]),
              polygon([
                [
                  [-20, -40],
                  [20, -40],
                  [20, -20],
                  [-20, -20],
                  [-20, -40],
                ],
              ]),
            ].map((expectedGeometry) => expectedGeometry.geometry);
            expectedResponse.features.forEach((feature) => {
              // eslint-disable-next-line @typescript-eslint/no-unsafe-assignment, @typescript-eslint/ban-types
              feature.geometry.coordinates = expect.any(Array<Number[][]>);
            });

            const response = await requestSender.findPolygonParts({
              params: { polygonPartsEntityName: entityIdentifier },
              body: { filter: polygonHole as FeatureCollection<Polygon> },
              query: { shouldClip },
            });

            const responseBody = response.body as FindPolygonPartsResponseBody<ShouldClipEnabled>;
            expect(response.status).toBe(httpStatusCodes.OK);
            expect(response.body).toMatchObject<FindPolygonPartsResponseBody<ShouldClipEnabled>>(expectedResponse);
            expect(responseBody.features).toSatisfyAll(allFindFeaturesEqual(expectedGeometries));
            expect(response).toSatisfyApiSpec();

            expect.assertions(4);
          });

          it('should return 200 status code and return clipped polygon parts when feature collection features (2 continuous features) forming a hole together, intersect polygon parts, generating multiple polygon parts as a result of clipping', async () => {
            const polygonPartsPayload = generatePolygonPartsPayload({
              partsData: [{ footprint: (polygonHoleSplitter as FeatureCollection<Polygon>).features[0].geometry }],
            });
            await requestSender.createPolygonParts(polygonPartsPayload);
            const { entityIdentifier } = getEntitiesMetadata(polygonPartsPayload);
            const expectedResponse = toExpectedFindPolygonPartsResponse(polygonPartsPayload, 4);
            const expectedGeometries = [
              polygon([
                [
                  [-20, 20],
                  [0, 20],
                  [0, 40],
                  [-20, 40],
                  [-20, 20],
                ],
              ]),
              polygon([
                [
                  [0, 20],
                  [20, 20],
                  [20, 40],
                  [0, 40],
                  [0, 20],
                ],
              ]),
              polygon([
                [
                  [0, -40],
                  [20, -40],
                  [20, -20],
                  [0, -20],
                  [0, -40],
                ],
              ]),
              polygon([
                [
                  [-20, -40],
                  [0, -40],
                  [0, -20],
                  [-20, -20],
                  [-20, -40],
                ],
              ]),
            ].map((expectedGeometry) => expectedGeometry.geometry);
            expectedResponse.features.forEach((feature) => {
              // eslint-disable-next-line @typescript-eslint/no-unsafe-assignment, @typescript-eslint/ban-types
              feature.geometry.coordinates = expect.any(Array<Number[][]>);
            });

            const response = await requestSender.findPolygonParts({
              params: { polygonPartsEntityName: entityIdentifier },
              body: {
                filter: polygons([
                  [
                    [
                      [-40, -40],
                      [0, -40],
                      [0, -20],
                      [-20, -20],
                      [-20, 20],
                      [0, 20],
                      [0, 40],
                      [-40, 40],
                      [-40, -40],
                    ],
                  ],
                  [
                    [
                      [0, -40],
                      [40, -40],
                      [40, 40],
                      [0, 40],
                      [0, 20],
                      [20, 20],
                      [20, -20],
                      [0, -20],
                      [0, -40],
                    ],
                  ],
                ]),
              },
              query: { shouldClip },
            });

            const responseBody = response.body as FindPolygonPartsResponseBody<ShouldClipEnabled>;
            expect(response.status).toBe(httpStatusCodes.OK);
            expect(response.body).toMatchObject<FindPolygonPartsResponseBody<ShouldClipEnabled>>(expectedResponse);
            expect(responseBody.features).toSatisfyAll(allFindFeaturesEqual(expectedGeometries));
            expect(response).toSatisfyApiSpec();

            expect.assertions(4);
          });

          it('should return 200 status code and return clipped polygon parts when feature collection features (single feature) with a hole (boundary rings touch at a point) intersect polygon parts', async () => {
            const polygonPartsPayload = generatePolygonPartsPayload({
              partsData: [{ footprint: (polygonHoleSplitter as FeatureCollection<Polygon>).features[0].geometry }],
            });
            await requestSender.createPolygonParts(polygonPartsPayload);
            const { entityIdentifier } = getEntitiesMetadata(polygonPartsPayload);
            const expectedResponse = toExpectedFindPolygonPartsResponse(polygonPartsPayload, 2);
            const expectedGeometries = [
              polygon([
                [
                  [-20, 20],
                  [20, 20],
                  [20, 40],
                  [-20, 40],
                  [-20, 20],
                ],
              ]),
              polygon([
                [
                  [-20, -20],
                  [20, -40],
                  [-20, -40],
                  [-20, -20],
                ],
              ]),
            ].map((expectedGeometry) => expectedGeometry.geometry);
            expectedResponse.features.forEach((feature) => {
              // eslint-disable-next-line @typescript-eslint/no-unsafe-assignment, @typescript-eslint/ban-types
              feature.geometry.coordinates = expect.any(Array<Number[][]>);
            });

            const response = await requestSender.findPolygonParts({
              params: { polygonPartsEntityName: entityIdentifier },
              body: {
                filter: featureCollection([
                  polygon([
                    [
                      [-40, -40],
                      [40, -40],
                      [40, 40],
                      [-40, 40],
                      [-40, -40],
                    ],
                    [
                      [-20, -20],
                      [20, -40],
                      [20, 20],
                      [-20, 20],
                      [-20, -20],
                    ],
                  ]),
                ]),
              },
              query: { shouldClip },
            });

            const responseBody = response.body as FindPolygonPartsResponseBody<ShouldClipEnabled>;
            expect(response.status).toBe(httpStatusCodes.OK);
            expect(response.body).toMatchObject<FindPolygonPartsResponseBody<ShouldClipEnabled>>(expectedResponse);
            expect(responseBody.features).toSatisfyAll(allFindFeaturesEqual(expectedGeometries));
            expect(response).toSatisfyApiSpec();

            expect.assertions(4);
          });
        });

        describe('input features are multi-polygon geometries', () => {
          it('should return 200 status code and return empty array when feature collection features (single feature) do not intersect existing polygon parts (do not share common interior)', async () => {
            const polygonPartsPayload = generatePolygonPartsPayload({
              partsData: [
                {
                  footprint: {
                    type: 'Polygon',
                    coordinates: [
                      [
                        [0, 0],
                        [1, 0],
                        [1, 1],
                        [0, 1],
                        [0, 0],
                      ],
                    ],
                  },
                },
                {
                  footprint: {
                    type: 'Polygon',
                    coordinates: [
                      [
                        [2, 0],
                        [2, 1],
                        [1, 1],
                        [2, 0],
                      ],
                    ],
                  },
                },
              ],
            });
            await requestSender.createPolygonParts(polygonPartsPayload);
            const { entityIdentifier } = getEntitiesMetadata(polygonPartsPayload);
            const expectedResponse = featureCollection<Polygon, FindPolygonPartsResponseBodyFeatureProperties<ShouldClipEnabled>>([]);

            const response = await requestSender.findPolygonParts({
              params: { polygonPartsEntityName: entityIdentifier },
              body: {
                filter: featureCollection([
                  multiPolygon([
                    [
                      [
                        [0, 0],
                        [-1, 0],
                        [-1, -1],
                        [0, -1],
                        [0, 0],
                      ],
                    ],
                    [
                      [
                        [1, 0],
                        [2, 0],
                        [1, 1],
                        [1, 0],
                      ],
                    ],
                  ]),
                ]),
              },
              query: { shouldClip },
            });

            expect(response.status).toBe(httpStatusCodes.OK);
            expect(response.body).toMatchObject<FindPolygonPartsResponseBody<ShouldClipEnabled>>(expectedResponse);
            expect(response).toSatisfyApiSpec();

            expect.assertions(3);
          });

          it('should return 200 status code and return empty array when feature collection features (single feature) with a hole and polygon parts are inside the hole', async () => {
            const polygonPartsPayload = generatePolygonPartsPayload({
              partsData: [
                {
                  footprint: {
                    type: 'Polygon',
                    coordinates: [
                      [
                        [-20, -20],
                        [20, -20],
                        [20, 20],
                        [-20, 20],
                        [-20, -20],
                      ],
                    ],
                  },
                },
              ],
            });
            await requestSender.createPolygonParts(polygonPartsPayload);
            const { entityIdentifier } = getEntitiesMetadata(polygonPartsPayload);
            const expectedResponse = featureCollection<Polygon, FindPolygonPartsResponseBodyFeatureProperties<ShouldClipEnabled>>([]);

            const response = await requestSender.findPolygonParts({
              params: { polygonPartsEntityName: entityIdentifier },
              body: {
                filter: featureCollection([
                  multiPolygon([
                    [
                      [
                        [-40, -40],
                        [40, -40],
                        [40, 40],
                        [-40, 40],
                        [-40, -40],
                      ],
                      [
                        [-20, -20],
                        [20, -20],
                        [20, 20],
                        [-20, 20],
                        [-20, -20],
                      ],
                    ],
                  ]),
                ]),
              },
              query: { shouldClip },
            });

            expect(response.status).toBe(httpStatusCodes.OK);
            expect(response.body).toMatchObject<FindPolygonPartsResponseBody<ShouldClipEnabled>>(expectedResponse);
            expect(response).toSatisfyApiSpec();

            expect.assertions(3);
          });

          it('should return 200 status code and return empty array when feature collection features (single feature) are inside a hole in polygon parts', async () => {
            const polygonPartsPayload = generatePolygonPartsPayload({
              partsData: [
                {
                  footprint: {
                    type: 'Polygon',
                    coordinates: [
                      [
                        [-40, -40],
                        [40, -40],
                        [40, 40],
                        [-40, 40],
                        [-40, -40],
                      ],
                      [
                        [-20, -20],
                        [20, -20],
                        [20, 20],
                        [-20, 20],
                        [-20, -20],
                      ],
                    ],
                  },
                },
              ],
            });
            await requestSender.createPolygonParts(polygonPartsPayload);
            const { entityIdentifier } = getEntitiesMetadata(polygonPartsPayload);
            const expectedResponse = featureCollection<Polygon, FindPolygonPartsResponseBodyFeatureProperties<ShouldClipEnabled>>([]);

            const response = await requestSender.findPolygonParts({
              params: { polygonPartsEntityName: entityIdentifier },
              body: {
                filter: featureCollection([
                  multiPolygon([
                    [
                      [
                        [-20, -20],
                        [20, -20],
                        [20, 20],
                        [-20, 20],
                        [-20, -20],
                      ],
                    ],
                  ]),
                ]),
              },
              query: { shouldClip },
            });

            expect(response.status).toBe(httpStatusCodes.OK);
            expect(response.body).toMatchObject<FindPolygonPartsResponseBody<ShouldClipEnabled>>(expectedResponse);
            expect(response).toSatisfyApiSpec();

            expect.assertions(3);
          });

          it('should return 200 status code and return empty array when feature collection features (single features) are filtered out by resolution', async () => {
            const zoomLevel = faker.number.int({ min: 1, max: 21 });
            const polygonPartsPayload = generatePolygonPartsPayload({
              partsData: [
                {
                  footprint: (polygonWesternHemisphere as FeatureCollection<Polygon>).features[0].geometry,
                  resolutionDegree: zoomLevelToResolutionDeg(zoomLevel - 1),
                },
                {
                  footprint: {
                    type: 'Polygon',
                    coordinates: [
                      [
                        [0, -90],
                        [90, -90],
                        [90, 90],
                        [0, 90],
                        [0, -90],
                      ],
                    ],
                  },
                  resolutionDegree: zoomLevelToResolutionDeg(zoomLevel),
                },
                {
                  footprint: {
                    type: 'Polygon',
                    coordinates: [
                      [
                        [90, -90],
                        [180, -90],
                        [180, 90],
                        [90, 90],
                        [90, -90],
                      ],
                    ],
                  },
                  resolutionDegree: zoomLevelToResolutionDeg(zoomLevel + 1),
                },
              ],
            });
            await requestSender.createPolygonParts(polygonPartsPayload);
            const { entityIdentifier } = getEntitiesMetadata(polygonPartsPayload);
            const expectedResponse = featureCollection<Polygon, FindPolygonPartsResponseBodyFeatureProperties<ShouldClipEnabled>>([]);
            const requestGeometry = {
              type: 'MultiPolygon',
              coordinates: [generatePolygon({ bbox: [-170, -80, -10, 80] }).coordinates, generatePolygon({ bbox: [10, -80, 80, 80] }).coordinates],
            } satisfies MultiPolygon;

            const response = await requestSender.findPolygonParts({
              params: { polygonPartsEntityName: entityIdentifier },
              body: {
                filter: {
                  type: 'FeatureCollection',
                  features: [
                    { type: 'Feature', geometry: requestGeometry, properties: { minResolutionDeg: zoomLevelToResolutionDeg(zoomLevel + 1) } },
                  ],
                },
              },
              query: { shouldClip },
            });

            expect(response.status).toBe(httpStatusCodes.OK);
            expect(response.body).toMatchObject<FindPolygonPartsResponseBody<ShouldClipEnabled>>(expectedResponse);
            expect(response).toSatisfyApiSpec();

            expect.assertions(3);
          });

          it('should return 200 status code and return clipped polygon parts when feature collection features (single features) are filtered by resolution - one part of feature multi-polygon filtered out', async () => {
            const zoomLevel = faker.number.int({ min: 1, max: 21 });
            const polygonPartsPayload = generatePolygonPartsPayload({
              partsData: [
                {
                  footprint: (polygonWesternHemisphere as FeatureCollection<Polygon>).features[0].geometry,
                  resolutionDegree: zoomLevelToResolutionDeg(zoomLevel - 1),
                },
                {
                  footprint: {
                    type: 'Polygon',
                    coordinates: [
                      [
                        [0, -90],
                        [90, -90],
                        [90, 90],
                        [0, 90],
                        [0, -90],
                      ],
                    ],
                  },
                  resolutionDegree: zoomLevelToResolutionDeg(zoomLevel),
                },
                {
                  footprint: {
                    type: 'Polygon',
                    coordinates: [
                      [
                        [90, -90],
                        [180, -90],
                        [180, 90],
                        [90, 90],
                        [90, -90],
                      ],
                    ],
                  },
                  resolutionDegree: zoomLevelToResolutionDeg(zoomLevel + 1),
                },
              ],
            });
            await requestSender.createPolygonParts(polygonPartsPayload);
            const { entityIdentifier } = getEntitiesMetadata(polygonPartsPayload);
            const expectedResponse = toExpectedFindPolygonPartsResponse(polygonPartsPayload);
            const requestGeometryMultiPolygonPart1 = generatePolygon({ bbox: [-170, -80, -10, 80] });
            const requestGeometryMultiPolygonPart2 = generatePolygon({ bbox: [10, -80, 80, 80] });
            const requestGeometry = {
              type: 'MultiPolygon',
              coordinates: [requestGeometryMultiPolygonPart1.coordinates, requestGeometryMultiPolygonPart2.coordinates],
            } satisfies MultiPolygon;
            expectedResponse.features.splice(2, 1);
            expectedResponse.features.splice(0, 1);
            const expectedGeometry = structuredClone(polygon(requestGeometryMultiPolygonPart2.coordinates).geometry);
            expectedResponse.features.forEach((feature) => {
              // eslint-disable-next-line @typescript-eslint/no-unsafe-assignment, @typescript-eslint/ban-types
              feature.geometry.coordinates = expect.any(Array<Number[][]>);
            });

            const response = await requestSender.findPolygonParts({
              params: { polygonPartsEntityName: entityIdentifier },
              body: {
                filter: {
                  type: 'FeatureCollection',
                  features: [{ type: 'Feature', geometry: requestGeometry, properties: { minResolutionDeg: zoomLevelToResolutionDeg(zoomLevel) } }],
                },
              },
              query: { shouldClip },
            });

            const responseBody = response.body as FindPolygonPartsResponseBody<ShouldClipEnabled>;
            expect(response.status).toBe(httpStatusCodes.OK);
            expect(response.body).toMatchObject<FindPolygonPartsResponseBody<ShouldClipEnabled>>(expectedResponse);
            expect(booleanEqual(responseBody.features[0].geometry, expectedGeometry, { precision: INTERNAL_DB_GEOM_PRECISION })).toBeTrue();
            expect(response).toSatisfyApiSpec();

            expect.assertions(4);
          });

          it('should return 200 status code and return clipped polygon parts when feature collection features (single features) are filtered by resolution', async () => {
            const zoomLevel = faker.number.int({ min: 1, max: 21 });
            const polygonPartsPayload = generatePolygonPartsPayload({
              partsData: [
                {
                  footprint: (polygonWesternHemisphere as FeatureCollection<Polygon>).features[0].geometry,
                  resolutionDegree: zoomLevelToResolutionDeg(zoomLevel - 1),
                },
                {
                  footprint: {
                    type: 'Polygon',
                    coordinates: [
                      [
                        [0, -90],
                        [90, -90],
                        [90, 90],
                        [0, 90],
                        [0, -90],
                      ],
                    ],
                  },
                  resolutionDegree: zoomLevelToResolutionDeg(zoomLevel),
                },
                {
                  footprint: {
                    type: 'Polygon',
                    coordinates: [
                      [
                        [90, -90],
                        [180, -90],
                        [180, 90],
                        [90, 90],
                        [90, -90],
                      ],
                    ],
                  },
                  resolutionDegree: zoomLevelToResolutionDeg(zoomLevel + 1),
                },
              ],
            });
            await requestSender.createPolygonParts(polygonPartsPayload);
            const { entityIdentifier } = getEntitiesMetadata(polygonPartsPayload);
            const expectedResponse = toExpectedFindPolygonPartsResponse(polygonPartsPayload);
            const requestGeometry = {
              type: 'MultiPolygon',
              coordinates: [generatePolygon({ bbox: [-170, -80, -10, 80] }).coordinates, generatePolygon({ bbox: [10, -80, 80, 80] }).coordinates],
            } satisfies MultiPolygon;
            expectedResponse.features.splice(2, 1);
            const expectedGeometries = structuredClone(requestGeometry.coordinates.map((part) => polygon(part).geometry));
            expectedResponse.features.forEach((feature) => {
              // eslint-disable-next-line @typescript-eslint/no-unsafe-assignment, @typescript-eslint/ban-types
              feature.geometry.coordinates = expect.any(Array<Number[][]>);
            });

            const response = await requestSender.findPolygonParts({
              params: { polygonPartsEntityName: entityIdentifier },
              body: {
                filter: {
                  type: 'FeatureCollection',
                  features: [
                    { type: 'Feature', geometry: requestGeometry, properties: { minResolutionDeg: zoomLevelToResolutionDeg(zoomLevel - 1) } },
                  ],
                },
              },
              query: { shouldClip },
            });

            const responseBody = response.body as FindPolygonPartsResponseBody<ShouldClipEnabled>;
            expect(response.status).toBe(httpStatusCodes.OK);
            expect(response.body).toMatchObject<FindPolygonPartsResponseBody<ShouldClipEnabled>>(expectedResponse);
            expect(responseBody.features).toSatisfyAll(allFindFeaturesEqual(expectedGeometries));
            expect(response).toSatisfyApiSpec();

            expect.assertions(4);
          });

          it('should return 200 status code and return clipped polygon parts when feature collection features (2 continuous features) contain polygon parts', async () => {
            const polygonPartsPayload = generatePolygonPartsPayload({
              partsData: [
                {
                  footprint: generatePolygon({
                    bbox: [
                      ...faker.helpers.arrayElement([
                        [-170, -80, -10, 80],
                        [10, -80, 170, 80],
                      ]),
                    ],
                  }),
                },
              ],
            });
            await requestSender.createPolygonParts(polygonPartsPayload);
            const { entityIdentifier } = getEntitiesMetadata(polygonPartsPayload);
            const expectedResponse = toExpectedFindPolygonPartsResponse(polygonPartsPayload);
            const expectedGeometry = structuredClone(expectedResponse.features[0].geometry);
            expectedResponse.features.forEach((feature) => {
              // eslint-disable-next-line @typescript-eslint/no-unsafe-assignment, @typescript-eslint/ban-types
              feature.geometry.coordinates = expect.any(Array<Number[][]>);
            });

            const response = await requestSender.findPolygonParts({
              params: { polygonPartsEntityName: entityIdentifier },
              body: {
                filter: featureCollection([
                  multiPolygon([(polygonEasternHemisphere as FeatureCollection<Polygon>).features[0].geometry.coordinates]),
                  multiPolygon([(polygonWesternHemisphere as FeatureCollection<Polygon>).features[0].geometry.coordinates]),
                ]),
              },
              query: { shouldClip },
            });

            const responseBody = response.body as FindPolygonPartsResponseBody<ShouldClipEnabled>;
            expect(response.status).toBe(httpStatusCodes.OK);
            expect(response.body).toMatchObject<FindPolygonPartsResponseBody<ShouldClipEnabled>>(expectedResponse);
            expect(booleanEqual(responseBody.features[0].geometry, expectedGeometry, { precision: INTERNAL_DB_GEOM_PRECISION })).toBeTrue();
            expect(response).toSatisfyApiSpec();

            expect.assertions(4);
          });

          it('should return 200 status code and return clipped polygon parts when feature collection features (non-continuous multi-polygon) contain polygon parts', async () => {
            const polygonPartsPayload = generatePolygonPartsPayload({
              partsData: [
                {
                  footprint: generatePolygon({
                    bbox: [
                      ...faker.helpers.arrayElement([
                        [-170, -80, -11, 80],
                        [11, -80, 170, 80],
                      ]),
                    ],
                  }),
                },
              ],
            });
            await requestSender.createPolygonParts(polygonPartsPayload);
            const { entityIdentifier } = getEntitiesMetadata(polygonPartsPayload);
            const expectedResponse = toExpectedFindPolygonPartsResponse(polygonPartsPayload);
            const expectedGeometry = structuredClone(expectedResponse.features[0].geometry);
            expectedResponse.features.forEach((feature) => {
              // eslint-disable-next-line @typescript-eslint/no-unsafe-assignment, @typescript-eslint/ban-types
              feature.geometry.coordinates = expect.any(Array<Number[][]>);
            });

            const response = await requestSender.findPolygonParts({
              params: { polygonPartsEntityName: entityIdentifier },
              body: {
                filter: featureCollection([
                  multiPolygon([
                    [
                      [
                        [-170, -80],
                        [-11, -80],
                        [-11, 80],
                        [-170, 80],
                        [-170, -80],
                      ],
                    ],
                    [
                      [
                        [11, -80],
                        [170, -80],
                        [170, 80],
                        [11, 80],
                        [11, -80],
                      ],
                    ],
                  ]),
                ]),
              },
              query: { shouldClip },
            });

            const responseBody = response.body as FindPolygonPartsResponseBody<ShouldClipEnabled>;
            expect(response.status).toBe(httpStatusCodes.OK);
            expect(response.body).toMatchObject<FindPolygonPartsResponseBody<ShouldClipEnabled>>(expectedResponse);
            expect(booleanEqual(responseBody.features[0].geometry, expectedGeometry, { precision: INTERNAL_DB_GEOM_PRECISION })).toBeTrue();
            expect(response).toSatisfyApiSpec();

            expect.assertions(4);
          });

          it('should return 200 status code and return clipped polygon parts when feature collection features (2 continuous features) partially intersect the same polygon parts', async () => {
            const polygonPartsPayload = generatePolygonPartsPayload({
              partsData: [
                {
                  footprint: {
                    type: 'Polygon',
                    coordinates: [
                      [
                        [-1, -1],
                        [1, -1],
                        [1, 1],
                        [-1, 1],
                        [-1, -1],
                      ],
                    ],
                  },
                },
              ],
            });
            await requestSender.createPolygonParts(polygonPartsPayload);
            const { entityIdentifier } = getEntitiesMetadata(polygonPartsPayload);
            const expectedResponse = toExpectedFindPolygonPartsResponse(polygonPartsPayload, 2);
            const expectedGeometries = [
              polygon([
                [
                  [-1, 0],
                  [1, 0],
                  [1, 1],
                  [-1, 1],
                  [-1, 0],
                ],
              ]),
              polygon([
                [
                  [-1, -1],
                  [1, -1],
                  [1, 0],
                  [-1, 0],
                  [-1, -1],
                ],
              ]),
            ].map((expectedGeometry) => expectedGeometry.geometry);
            expectedResponse.features.forEach((feature) => {
              // eslint-disable-next-line @typescript-eslint/no-unsafe-assignment, @typescript-eslint/ban-types
              feature.geometry.coordinates = expect.any(Array<Number[][]>);
            });

            const response = await requestSender.findPolygonParts({
              params: { polygonPartsEntityName: entityIdentifier },
              body: {
                filter: featureCollection([
                  multiPolygon([
                    [
                      [
                        [-1, 0],
                        [1, 0],
                        [1, 1],
                        [-1, 1],
                        [-1, 0],
                      ],
                    ],
                  ]),
                  multiPolygon([
                    [
                      [
                        [-1, -1],
                        [1, -1],
                        [1, 0],
                        [-1, 0],
                        [-1, -1],
                      ],
                    ],
                  ]),
                ]),
              },
              query: { shouldClip },
            });

            const responseBody = response.body as FindPolygonPartsResponseBody<ShouldClipEnabled>;
            expect(response.status).toBe(httpStatusCodes.OK);
            expect(response.body).toMatchObject<FindPolygonPartsResponseBody<ShouldClipEnabled>>(expectedResponse);
            expect(responseBody.features).toSatisfyAll(allFindFeaturesEqual(expectedGeometries));
            expect(response).toSatisfyApiSpec();

            expect.assertions(4);
          });

          it('should return 200 status code and return clipped polygon parts when feature collection features (non-continuous multi-polygon) partially intersect the same polygon parts', async () => {
            const polygonPartsPayload = generatePolygonPartsPayload({
              partsData: [
                {
                  footprint: {
                    type: 'Polygon',
                    coordinates: [
                      [
                        [-1, -1],
                        [1, -1],
                        [1, 1],
                        [-1, 1],
                        [-1, -1],
                      ],
                    ],
                  },
                },
              ],
            });
            await requestSender.createPolygonParts(polygonPartsPayload);
            const { entityIdentifier } = getEntitiesMetadata(polygonPartsPayload);
            const expectedResponse = toExpectedFindPolygonPartsResponse(polygonPartsPayload, 2);
            const expectedGeometries = [
              polygon([
                [
                  [-1, 0.5],
                  [1, 0.5],
                  [1, 1],
                  [-1, 1],
                  [-1, 0.5],
                ],
              ]),
              polygon([
                [
                  [-1, -1],
                  [1, -1],
                  [1, -0.5],
                  [-1, -0.5],
                  [-1, -1],
                ],
              ]),
            ].map((expectedGeometry) => expectedGeometry.geometry);
            const requestedGeometries = expectedGeometries;
            expectedResponse.features.forEach((feature) => {
              // eslint-disable-next-line @typescript-eslint/no-unsafe-assignment, @typescript-eslint/ban-types
              feature.geometry.coordinates = expect.any(Array<Number[][]>);
            });

            const response = await requestSender.findPolygonParts({
              params: { polygonPartsEntityName: entityIdentifier },
              body: { filter: featureCollection([multiPolygon(requestedGeometries.map((requestedGeometry) => requestedGeometry.coordinates))]) },
              query: { shouldClip },
            });

            const responseBody = response.body as FindPolygonPartsResponseBody<ShouldClipEnabled>;
            expect(response.status).toBe(httpStatusCodes.OK);
            expect(response.body).toMatchObject<FindPolygonPartsResponseBody<ShouldClipEnabled>>(expectedResponse);
            expect(responseBody.features).toSatisfyAll(allFindFeaturesEqual(expectedGeometries));
            expect(response).toSatisfyApiSpec();

            expect.assertions(4);
          });

          it('should return 200 status code and return clipped polygon parts when feature collection features (non-continuous overlapping multi-polygons) partially intersect the same polygon parts', async () => {
            const polygonPartsPayload = generatePolygonPartsPayload({
              partsData: [
                {
                  footprint: {
                    type: 'Polygon',
                    coordinates: [
                      [
                        [-10, -10],
                        [10, -10],
                        [10, 10],
                        [-10, 10],
                        [-10, -10],
                      ],
                    ],
                  },
                },
              ],
            });
            await requestSender.createPolygonParts(polygonPartsPayload);
            const { entityIdentifier } = getEntitiesMetadata(polygonPartsPayload);
            const expectedResponse = toExpectedFindPolygonPartsResponse(polygonPartsPayload, 2);
            const expectedGeometries = [
              polygon([
                [
                  [-10, 8],
                  [10, 8],
                  [10, 10],
                  [-10, 10],
                  [-10, 8],
                ],
              ]),
              polygon([
                [
                  [-10, -10],
                  [10, -10],
                  [10, -8],
                  [-10, -8],
                  [-10, -10],
                ],
              ]),
              polygon([
                [
                  [-10, 7],
                  [10, 7],
                  [10, 9],
                  [-10, 9],
                  [-10, 7],
                ],
              ]),
              polygon([
                [
                  [-10, -9],
                  [10, -9],
                  [10, -7],
                  [-10, -7],
                  [-10, -9],
                ],
              ]),
            ].map((expectedGeometry) => expectedGeometry.geometry);
            const requestedGeometries = expectedGeometries;
            expectedResponse.features.forEach((feature) => {
              // eslint-disable-next-line @typescript-eslint/no-unsafe-assignment, @typescript-eslint/ban-types
              feature.geometry.coordinates = expect.any(Array<Number[][]>);
            });

            const response = await requestSender.findPolygonParts({
              params: { polygonPartsEntityName: entityIdentifier },
              body: {
                filter: featureCollection([
                  multiPolygon(requestedGeometries.slice(0, 1).map((requestedGeometry) => requestedGeometry.coordinates)),
                  multiPolygon(requestedGeometries.slice(2, 3).map((requestedGeometry) => requestedGeometry.coordinates)),
                ]),
              },
              query: { shouldClip },
            });

            const responseBody = response.body as FindPolygonPartsResponseBody<ShouldClipEnabled>;
            expect(response.status).toBe(httpStatusCodes.OK);
            expect(response.body).toMatchObject<FindPolygonPartsResponseBody<ShouldClipEnabled>>(expectedResponse);
            expect(responseBody.features).toSatisfyAll(allFindFeaturesEqual(expectedGeometries));
            expect(response).toSatisfyApiSpec();

            expect.assertions(4);
          });

          it('should return 200 status code and return clipped polygon parts when feature collection features (2 continuous features) partially intersect different polygon parts', async () => {
            const polygonPartsPayload = generatePolygonPartsPayload({
              partsData: [
                {
                  footprint: {
                    type: 'Polygon',
                    coordinates: [
                      [
                        [-1, -1],
                        [0, -1],
                        [0, 1],
                        [-1, 1],
                        [-1, -1],
                      ],
                    ],
                  },
                },
                {
                  footprint: {
                    type: 'Polygon',
                    coordinates: [
                      [
                        [0, -1],
                        [1, -1],
                        [1, 1],
                        [0, 1],
                        [0, -1],
                      ],
                    ],
                  },
                },
              ],
            });
            await requestSender.createPolygonParts(polygonPartsPayload);
            const { entityIdentifier } = getEntitiesMetadata(polygonPartsPayload);
            const expectedResponse = toExpectedFindPolygonPartsResponse(polygonPartsPayload, 2);
            const expectedGeometries = [
              polygon([
                [
                  [-1, 1],
                  [0, 1],
                  [0, 0],
                  [-1, 0],
                  [-1, 1],
                ],
              ]),
              polygon([
                [
                  [-1, 0],
                  [0, 0],
                  [0, -1],
                  [-1, -1],
                  [-1, 0],
                ],
              ]),
              polygon([
                [
                  [0, 1],
                  [1, 1],
                  [1, 0],
                  [0, 0],
                  [0, 1],
                ],
              ]),
              polygon([
                [
                  [0, 0],
                  [1, 0],
                  [1, -1],
                  [0, -1],
                  [0, 0],
                ],
              ]),
            ].map((expectedGeometry) => expectedGeometry.geometry);
            expectedResponse.features.forEach((feature) => {
              // eslint-disable-next-line @typescript-eslint/no-unsafe-assignment, @typescript-eslint/ban-types
              feature.geometry.coordinates = expect.any(Array<Number[][]>);
            });

            const response = await requestSender.findPolygonParts({
              params: { polygonPartsEntityName: entityIdentifier },
              body: {
                filter: featureCollection([
                  multiPolygon([
                    [
                      [
                        [-1, -1],
                        [1, -1],
                        [1, 0],
                        [-1, 0],
                        [-1, -1],
                      ],
                    ],
                  ]),
                  multiPolygon([
                    [
                      [
                        [-1, 0],
                        [1, 0],
                        [1, 1],
                        [-1, 1],
                        [-1, 0],
                      ],
                    ],
                  ]),
                ]),
              },
              query: { shouldClip },
            });

            const responseBody = response.body as FindPolygonPartsResponseBody<ShouldClipEnabled>;
            expect(response.status).toBe(httpStatusCodes.OK);
            expect(response.body).toMatchObject<FindPolygonPartsResponseBody<ShouldClipEnabled>>(expectedResponse);
            expect(responseBody.features).toSatisfyAll(allFindFeaturesEqual(expectedGeometries));
            expect(response).toSatisfyApiSpec();

            expect.assertions(4);
          });

          it('should return 200 status code and return clipped polygon parts when feature collection features (non-continuous multi-polygon) partially intersect different polygon parts', async () => {
            const polygonPartsPayload = generatePolygonPartsPayload({
              partsData: [
                {
                  footprint: {
                    type: 'Polygon',
                    coordinates: [
                      [
                        [-1, -1],
                        [0, -1],
                        [0, 1],
                        [-1, 1],
                        [-1, -1],
                      ],
                    ],
                  },
                },
                {
                  footprint: {
                    type: 'Polygon',
                    coordinates: [
                      [
                        [0, -1],
                        [1, -1],
                        [1, 1],
                        [0, 1],
                        [0, -1],
                      ],
                    ],
                  },
                },
              ],
            });
            await requestSender.createPolygonParts(polygonPartsPayload);
            const { entityIdentifier } = getEntitiesMetadata(polygonPartsPayload);
            const expectedResponse = toExpectedFindPolygonPartsResponse(polygonPartsPayload, 2);
            const expectedGeometries = [
              polygon([
                [
                  [-1, 0.5],
                  [0, 0.5],
                  [0, 1],
                  [-1, 1],
                  [-1, 0.5],
                ],
              ]),
              polygon([
                [
                  [-1, -1],
                  [0, -1],
                  [0, -0.5],
                  [-1, -0.5],
                  [-1, -1],
                ],
              ]),
              polygon([
                [
                  [0, 0.5],
                  [1, 0.5],
                  [1, 1],
                  [0, 1],
                  [0, 0.5],
                ],
              ]),
              polygon([
                [
                  [0, -1],
                  [1, -1],
                  [1, -0.5],
                  [0, -0.5],
                  [0, -1],
                ],
              ]),
            ].map((expectedGeometry) => expectedGeometry.geometry);
            expectedResponse.features.forEach((feature) => {
              // eslint-disable-next-line @typescript-eslint/no-unsafe-assignment, @typescript-eslint/ban-types
              feature.geometry.coordinates = expect.any(Array<Number[][]>);
            });

            const response = await requestSender.findPolygonParts({
              params: { polygonPartsEntityName: entityIdentifier },
              body: {
                filter: featureCollection([
                  multiPolygon([
                    [
                      [
                        [-1, -1],
                        [1, -1],
                        [1, -0.5],
                        [-1, -0.5],
                        [-1, -1],
                      ],
                    ],
                    [
                      [
                        [-1, 0.5],
                        [1, 0.5],
                        [1, 1],
                        [-1, 1],
                        [-1, 0.5],
                      ],
                    ],
                  ]),
                ]),
              },
              query: { shouldClip },
            });

            const responseBody = response.body as FindPolygonPartsResponseBody<ShouldClipEnabled>;
            expect(response.status).toBe(httpStatusCodes.OK);
            expect(response.body).toMatchObject<FindPolygonPartsResponseBody<ShouldClipEnabled>>(expectedResponse);
            expect(responseBody.features).toSatisfyAll(allFindFeaturesEqual(expectedGeometries));
            expect(response).toSatisfyApiSpec();

            expect.assertions(4);
          });

          it('should return 200 status code and return clipped polygon parts when feature collection features (2 continuous features) are within the same polygon parts', async () => {
            const polygonPartsPayload = generatePolygonPartsPayload({
              partsData: [
                {
                  footprint: {
                    type: 'Polygon',
                    coordinates: [
                      [
                        [-1, -1],
                        [1, -1],
                        [1, 1],
                        [-1, 1],
                        [-1, -1],
                      ],
                    ],
                  },
                },
              ],
            });
            await requestSender.createPolygonParts(polygonPartsPayload);
            const { entityIdentifier } = getEntitiesMetadata(polygonPartsPayload);
            const expectedResponse = toExpectedFindPolygonPartsResponse(polygonPartsPayload, 2);
            const expectedGeometries = [
              polygon([
                [
                  [-1, -1],
                  [0, -1],
                  [0, 1],
                  [-1, 1],
                  [-1, -1],
                ],
              ]),
              polygon([
                [
                  [0, -1],
                  [1, -1],
                  [1, 1],
                  [0, 1],
                  [0, -1],
                ],
              ]),
            ].map((expectedGeometry) => expectedGeometry.geometry);
            expectedResponse.features.forEach((feature) => {
              // eslint-disable-next-line @typescript-eslint/no-unsafe-assignment, @typescript-eslint/ban-types
              feature.geometry.coordinates = expect.any(Array<Number[][]>);
            });

            const response = await requestSender.findPolygonParts({
              params: { polygonPartsEntityName: entityIdentifier },
              body: {
                filter: featureCollection([
                  multiPolygon([
                    [
                      [
                        [-1, -1],
                        [0, -1],
                        [0, 1],
                        [-1, 1],
                        [-1, -1],
                      ],
                    ],
                  ]),
                  multiPolygon([
                    [
                      [
                        [0, -1],
                        [1, -1],
                        [1, 1],
                        [0, 1],
                        [0, -1],
                      ],
                    ],
                  ]),
                ]),
              },
              query: { shouldClip },
            });

            const responseBody = response.body as FindPolygonPartsResponseBody<ShouldClipEnabled>;
            expect(response.status).toBe(httpStatusCodes.OK);
            expect(response.body).toMatchObject<FindPolygonPartsResponseBody<ShouldClipEnabled>>(expectedResponse);
            expect(responseBody.features).toSatisfyAll(allFindFeaturesEqual(expectedGeometries));
            expect(response).toSatisfyApiSpec();

            expect.assertions(4);
          });

          it('should return 200 status code and return clipped polygon parts when feature collection features (non-continuous multi-polygon) are within the same polygon parts', async () => {
            const polygonPartsPayload = generatePolygonPartsPayload({
              partsData: [
                {
                  footprint: {
                    type: 'Polygon',
                    coordinates: [
                      [
                        [-1, -1],
                        [1, -1],
                        [1, 1],
                        [-1, 1],
                        [-1, -1],
                      ],
                    ],
                  },
                },
              ],
            });
            await requestSender.createPolygonParts(polygonPartsPayload);
            const { entityIdentifier } = getEntitiesMetadata(polygonPartsPayload);
            const expectedResponse = toExpectedFindPolygonPartsResponse(polygonPartsPayload, 2);
            const expectedGeometries = [
              polygon([
                [
                  [-1, 0.5],
                  [1, 0.5],
                  [1, 1],
                  [-1, 1],
                  [-1, 0.5],
                ],
              ]),
              polygon([
                [
                  [-1, -1],
                  [1, -1],
                  [1, -0.5],
                  [-1, -0.5],
                  [-1, -1],
                ],
              ]),
            ].map((expectedGeometry) => expectedGeometry.geometry);
            const requestedGeometries = expectedGeometries;
            expectedResponse.features.forEach((feature) => {
              // eslint-disable-next-line @typescript-eslint/no-unsafe-assignment, @typescript-eslint/ban-types
              feature.geometry.coordinates = expect.any(Array<Number[][]>);
            });

            const response = await requestSender.findPolygonParts({
              params: { polygonPartsEntityName: entityIdentifier },
              body: { filter: featureCollection([multiPolygon(requestedGeometries.map((requestedGeometry) => requestedGeometry.coordinates))]) },
              query: { shouldClip },
            });

            const responseBody = response.body as FindPolygonPartsResponseBody<ShouldClipEnabled>;
            expect(response.status).toBe(httpStatusCodes.OK);
            expect(response.body).toMatchObject<FindPolygonPartsResponseBody<ShouldClipEnabled>>(expectedResponse);
            expect(responseBody.features).toSatisfyAll(allFindFeaturesEqual(expectedGeometries));
            expect(response).toSatisfyApiSpec();

            expect.assertions(4);
          });

          it('should return 200 status code and return clipped polygon parts when feature collection features (2 continuous features) intersect the same polygon parts, generating multiple polygon parts as a result of clipping', async () => {
            const polygonPartsPayload = generatePolygonPartsPayload({
              partsData: [
                {
                  footprint: {
                    type: 'Polygon',
                    coordinates: [
                      [
                        [20, 0],
                        [40, 0],
                        [40, 40],
                        [-40, 40],
                        [-40, 0],
                        [-20, 0],
                        [-20, 20],
                        [20, 20],
                        [20, 0],
                      ],
                    ],
                  },
                },
              ],
            });
            await requestSender.createPolygonParts(polygonPartsPayload);
            const { entityIdentifier } = getEntitiesMetadata(polygonPartsPayload);
            const expectedResponse = toExpectedFindPolygonPartsResponse(polygonPartsPayload, 2);
            const expectedGeometries = [
              polygon([
                [
                  [-40, 0],
                  [-20, 0],
                  [-20, 10],
                  [-40, 10],
                  [-40, 0],
                ],
              ]),
              polygon([
                [
                  [20, 0],
                  [40, 0],
                  [40, 10],
                  [20, 10],
                  [20, 0],
                ],
              ]),
            ].map((expectedGeometry) => expectedGeometry.geometry);
            expectedResponse.features.forEach((feature) => {
              // eslint-disable-next-line @typescript-eslint/no-unsafe-assignment, @typescript-eslint/ban-types
              feature.geometry.coordinates = expect.any(Array<Number[][]>);
            });

            const response = await requestSender.findPolygonParts({
              params: { polygonPartsEntityName: entityIdentifier },
              body: {
                filter: featureCollection([
                  multiPolygon([
                    [
                      [
                        [-40, 0],
                        [0, 0],
                        [0, 10],
                        [-40, 10],
                        [-40, 0],
                      ],
                    ],
                  ]),
                  multiPolygon([
                    [
                      [
                        [0, 0],
                        [40, 0],
                        [40, 10],
                        [0, 10],
                        [0, 0],
                      ],
                    ],
                  ]),
                ]),
              },
              query: { shouldClip },
            });

            const responseBody = response.body as FindPolygonPartsResponseBody<ShouldClipEnabled>;
            expect(response.status).toBe(httpStatusCodes.OK);
            expect(response.body).toMatchObject<FindPolygonPartsResponseBody<ShouldClipEnabled>>(expectedResponse);
            expect(responseBody.features).toSatisfyAll(allFindFeaturesEqual(expectedGeometries));
            expect(response).toSatisfyApiSpec();

            expect.assertions(4);
          });

          it('should return 200 status code and return clipped polygon parts when feature collection features (non-continuous multi-polygon) intersect the same polygon parts, generating multiple polygon parts as a result of clipping', async () => {
            const polygonPartsPayload = generatePolygonPartsPayload({
              partsData: [
                {
                  footprint: {
                    type: 'Polygon',
                    coordinates: [
                      [
                        [20, 0],
                        [40, 0],
                        [40, 40],
                        [-40, 40],
                        [-40, 0],
                        [-20, 0],
                        [-20, 20],
                        [20, 20],
                        [20, 0],
                      ],
                    ],
                  },
                },
              ],
            });
            await requestSender.createPolygonParts(polygonPartsPayload);
            const { entityIdentifier } = getEntitiesMetadata(polygonPartsPayload);
            const expectedResponse = toExpectedFindPolygonPartsResponse(polygonPartsPayload, 2);
            const expectedGeometries = [
              polygon([
                [
                  [-40, 0],
                  [-20, 0],
                  [-20, 10],
                  [-40, 10],
                  [-40, 0],
                ],
              ]),
              polygon([
                [
                  [20, 0],
                  [40, 0],
                  [40, 10],
                  [20, 10],
                  [20, 0],
                ],
              ]),
            ].map((expectedGeometry) => expectedGeometry.geometry);
            expectedResponse.features.forEach((feature) => {
              // eslint-disable-next-line @typescript-eslint/no-unsafe-assignment, @typescript-eslint/ban-types
              feature.geometry.coordinates = expect.any(Array<Number[][]>);
            });

            const response = await requestSender.findPolygonParts({
              params: { polygonPartsEntityName: entityIdentifier },
              body: {
                filter: featureCollection([
                  multiPolygon([
                    [
                      [
                        [-40, 0],
                        [-10, 0],
                        [-10, 10],
                        [-40, 10],
                        [-40, 0],
                      ],
                    ],
                    [
                      [
                        [10, 0],
                        [40, 0],
                        [40, 10],
                        [10, 10],
                        [10, 0],
                      ],
                    ],
                  ]),
                ]),
              },
              query: { shouldClip },
            });

            const responseBody = response.body as FindPolygonPartsResponseBody<ShouldClipEnabled>;
            expect(response.status).toBe(httpStatusCodes.OK);
            expect(response.body).toMatchObject<FindPolygonPartsResponseBody<ShouldClipEnabled>>(expectedResponse);
            expect(responseBody.features).toSatisfyAll(allFindFeaturesEqual(expectedGeometries));
            expect(response).toSatisfyApiSpec();

            expect.assertions(4);
          });

          it('should return 200 status code and return clipped polygon parts when feature collection features (multi-polygon with parts touching at points) partially intersect the same polygon parts', async () => {
            const polygonPartsPayload = generatePolygonPartsPayload({
              partsData: [
                {
                  footprint: {
                    type: 'Polygon',
                    coordinates: [
                      [
                        [-1, -1],
                        [1, -1],
                        [1, 1],
                        [-1, 1],
                        [-1, -1],
                      ],
                    ],
                  },
                },
              ],
            });
            await requestSender.createPolygonParts(polygonPartsPayload);
            const { entityIdentifier } = getEntitiesMetadata(polygonPartsPayload);
            const expectedResponse = toExpectedFindPolygonPartsResponse(polygonPartsPayload, 2);
            const expectedGeometries = [
              polygon([
                [
                  [-1, 0],
                  [0, 0.75],
                  [1, 0],
                  [1, 1],
                  [-1, 1],
                  [-1, 0],
                ],
              ]),
              polygon([
                [
                  [-1, -1],
                  [1, -1],
                  [1, 0],
                  [0, -0.75],
                  [-1, 0],
                  [-1, -1],
                ],
              ]),
            ].map((expectedGeometry) => expectedGeometry.geometry);
            const requestedGeometries = expectedGeometries;
            expectedResponse.features.forEach((feature) => {
              // eslint-disable-next-line @typescript-eslint/no-unsafe-assignment, @typescript-eslint/ban-types
              feature.geometry.coordinates = expect.any(Array<Number[][]>);
            });

            const response = await requestSender.findPolygonParts({
              params: { polygonPartsEntityName: entityIdentifier },
              body: { filter: featureCollection([multiPolygon(requestedGeometries.map((requestedGeometry) => requestedGeometry.coordinates))]) },
              query: { shouldClip },
            });

            const responseBody = response.body as FindPolygonPartsResponseBody<ShouldClipEnabled>;
            expect(response.status).toBe(httpStatusCodes.OK);
            expect(response.body).toMatchObject<FindPolygonPartsResponseBody<ShouldClipEnabled>>(expectedResponse);
            expect(responseBody.features).toSatisfyAll(allFindFeaturesEqual(expectedGeometries));
            expect(response).toSatisfyApiSpec();

            expect.assertions(4);
          });

          it('should return 200 status code and return clipped polygon parts when feature collection features (single feature) with a hole intersect polygon parts, generating multiple polygon parts as a result of clipping', async () => {
            const polygonPartsPayload = generatePolygonPartsPayload({
              partsData: [{ footprint: (polygonHoleSplitter as FeatureCollection<Polygon>).features[0].geometry }],
            });
            await requestSender.createPolygonParts(polygonPartsPayload);
            const { entityIdentifier } = getEntitiesMetadata(polygonPartsPayload);
            const expectedResponse = toExpectedFindPolygonPartsResponse(polygonPartsPayload, 2);
            const expectedGeometries = [
              polygon([
                [
                  [-20, 20],
                  [20, 20],
                  [20, 40],
                  [-20, 40],
                  [-20, 20],
                ],
              ]),
              polygon([
                [
                  [-20, -40],
                  [20, -40],
                  [20, -20],
                  [-20, -20],
                  [-20, -40],
                ],
              ]),
            ].map((expectedGeometry) => expectedGeometry.geometry);
            expectedResponse.features.forEach((feature) => {
              // eslint-disable-next-line @typescript-eslint/no-unsafe-assignment, @typescript-eslint/ban-types
              feature.geometry.coordinates = expect.any(Array<Number[][]>);
            });

            const response = await requestSender.findPolygonParts({
              params: { polygonPartsEntityName: entityIdentifier },
              body: {
                filter: featureCollection([
                  multiPolygon([
                    [
                      [
                        [-40, -40],
                        [40, -40],
                        [40, 40],
                        [-40, 40],
                        [-40, -40],
                      ],
                      [
                        [-20, -20],
                        [20, -20],
                        [20, 20],
                        [-20, 20],
                        [-20, -20],
                      ],
                    ],
                  ]),
                ]),
              },
              query: { shouldClip },
            });

            const responseBody = response.body as FindPolygonPartsResponseBody<ShouldClipEnabled>;
            expect(response.status).toBe(httpStatusCodes.OK);
            expect(response.body).toMatchObject<FindPolygonPartsResponseBody<ShouldClipEnabled>>(expectedResponse);
            expect(responseBody.features).toSatisfyAll(allFindFeaturesEqual(expectedGeometries));
            expect(response).toSatisfyApiSpec();

            expect.assertions(4);
          });
        });

        it('should return 200 status code and return clipped polygon parts when feature collection features (polygon and multi-polygon) intersect polygon parts', async () => {
          const polygonPartsPayload = generatePolygonPartsPayload({
            partsData: [
              {
                footprint: (polygonEarth as FeatureCollection<Polygon>).features[0].geometry,
              },
            ],
          });
          await requestSender.createPolygonParts(polygonPartsPayload);
          const { entityIdentifier } = getEntitiesMetadata(polygonPartsPayload);
          const expectedResponse = toExpectedFindPolygonPartsResponse(polygonPartsPayload, 3);
          const expectedGeometries = [
            generatePolygon({ bbox: [-170, -80, -130, 80] }),
            generatePolygon({ bbox: [-110, -80, 110, 80] }),
            generatePolygon({ bbox: [130, -80, 170, 80] }),
          ];
          const requestedGeometries = expectedGeometries;
          expectedResponse.features.forEach((feature) => {
            // eslint-disable-next-line @typescript-eslint/no-unsafe-assignment, @typescript-eslint/ban-types
            feature.geometry.coordinates = expect.any(Array<Number[][]>);
          });

          const response = await requestSender.findPolygonParts({
            params: { polygonPartsEntityName: entityIdentifier },
            body: {
              filter: featureCollection(
                [requestedGeometries[1], multiPolygon([requestedGeometries[0].coordinates, requestedGeometries[2].coordinates]).geometry].map(
                  (requestedGeometry) => feature(requestedGeometry, null)
                )
              ),
            },
            query: { shouldClip },
          });

          const responseBody = response.body as FindPolygonPartsResponseBody<ShouldClipEnabled>;
          expect(response.status).toBe(httpStatusCodes.OK);
          expect(response.body).toMatchObject<FindPolygonPartsResponseBody<ShouldClipEnabled>>(expectedResponse);
          expect(responseBody.features).toSatisfyAll(allFindFeaturesEqual(expectedGeometries));
          expect(response).toSatisfyApiSpec();

          expect.assertions(4);
        });

        it('should return 200 status code and return clipped polygon parts when feature collection features (polygon and multi-polygon) intersect polygon parts - support null feature properties', async () => {
          const polygonPartsPayload = generatePolygonPartsPayload({
            partsData: [
              {
                footprint: (polygonEarth as FeatureCollection<Polygon>).features[0].geometry,
              },
            ],
          });
          await requestSender.createPolygonParts(polygonPartsPayload);
          const { entityIdentifier } = getEntitiesMetadata(polygonPartsPayload);
          const expectedResponse = toExpectedFindPolygonPartsResponse(polygonPartsPayload, 3);
          const expectedGeometries = [
            generatePolygon({ bbox: [-170, -80, -130, 80] }),
            generatePolygon({ bbox: [-110, -80, 110, 80] }),
            generatePolygon({ bbox: [130, -80, 170, 80] }),
          ];
          const requestedGeometries = expectedGeometries;
          expectedResponse.features.forEach((feature) => {
            // eslint-disable-next-line @typescript-eslint/no-unsafe-assignment, @typescript-eslint/ban-types
            feature.geometry.coordinates = expect.any(Array<Number[][]>);
          });

          const response = await requestSender.findPolygonParts({
            params: { polygonPartsEntityName: entityIdentifier },
            body: {
              filter: featureCollection(
                [requestedGeometries[1], multiPolygon([requestedGeometries[0].coordinates, requestedGeometries[2].coordinates]).geometry].map(
                  (requestedGeometry) => feature(requestedGeometry, null)
                )
              ),
            },
            query: { shouldClip },
          });

          const responseBody = response.body as FindPolygonPartsResponseBody<ShouldClipEnabled>;
          expect(response.status).toBe(httpStatusCodes.OK);
          expect(response.body).toMatchObject<FindPolygonPartsResponseBody<ShouldClipEnabled>>(expectedResponse);
          expect(responseBody.features).toSatisfyAll(allFindFeaturesEqual(expectedGeometries));
          expect(response).toSatisfyApiSpec();

          expect.assertions(4);
        });

        it('should return 200 status code and return clipped polygon parts when feature collection features (polygon and multi-polygon) intersect polygon parts - support id to requestFeatureId mapping', async () => {
          const polygonPartsPayload = generatePolygonPartsPayload({
            partsData: [
              {
                footprint: (polygonEarth as FeatureCollection<Polygon>).features[0].geometry,
              },
            ],
          });
          await requestSender.createPolygonParts(polygonPartsPayload);
          const { entityIdentifier } = getEntitiesMetadata(polygonPartsPayload);
          const expectedResponse = toExpectedFindPolygonPartsResponse(polygonPartsPayload, 3);
          const expectedGeometries = [
            generatePolygon({ bbox: [-170, -80, -130, 80] }),
            generatePolygon({ bbox: [-110, -80, 110, 80] }),
            generatePolygon({ bbox: [130, -80, 170, 80] }),
          ];
          const requestedFeatureIds = Array.from({ length: 2 }, generateFeatureId).map((val) => {
            return { id: val };
          });
          const requestedGeometries = expectedGeometries;
          const expectedFeatureIds = [
            { requestFeatureId: requestedFeatureIds[1].id },
            { requestFeatureId: requestedFeatureIds[0].id },
            { requestFeatureId: requestedFeatureIds[1].id },
          ];
          expectedResponse.features.forEach((feature) => {
            // eslint-disable-next-line @typescript-eslint/no-unsafe-assignment, @typescript-eslint/ban-types
            feature.geometry.coordinates = expect.any(Array<Number[][]>);
          });

          const response = await requestSender.findPolygonParts({
            params: { polygonPartsEntityName: entityIdentifier },
            body: {
              filter: featureCollection(
                [requestedGeometries[1], multiPolygon([requestedGeometries[0].coordinates, requestedGeometries[2].coordinates]).geometry].map(
                  (requestedGeometry, index) => feature(requestedGeometry, null, requestedFeatureIds[index])
                )
              ),
            },
            query: { shouldClip },
          });

          const responseBody = response.body as FindPolygonPartsResponseBody<ShouldClipEnabled>;
          expect(response.status).toBe(httpStatusCodes.OK);
          expect(response.body).toMatchObject<FindPolygonPartsResponseBody<ShouldClipEnabled>>(expectedResponse);
          expect(responseBody.features).toSatisfyAll(allFindFeaturesEqual(expectedGeometries, expectedFeatureIds));
          expect(response).toSatisfyApiSpec();

          expect.assertions(4);
        });
      });

      describe('clip result disabled (shouldClip)', () => {
        const shouldClip = false;

        it('should return 200 status code and return all polygon parts when request body is empty', async () => {
          const polygonPartsPayload = generatePolygonPartsPayload(1);
          await requestSender.createPolygonParts(polygonPartsPayload);
          const { entityIdentifier } = getEntitiesMetadata(polygonPartsPayload);
          const expectedResponse = toExpectedFindPolygonPartsResponse(polygonPartsPayload);
          const expectedGeometry = structuredClone(polygonPartsPayload.partsData[0].footprint);
          expectedResponse.features.forEach((feature) => {
            // eslint-disable-next-line @typescript-eslint/no-unsafe-assignment, @typescript-eslint/ban-types
            feature.geometry.coordinates = expect.any(Array<Number[][]>);
          });
          const response = await requestSender.findPolygonParts({
            params: { polygonPartsEntityName: entityIdentifier },
            body: { filter: null },
            query: { shouldClip },
          });

          const responseBody = response.body as FindPolygonPartsResponseBody<ShouldClipEnabled>;
          expect(response.status).toBe(httpStatusCodes.OK);
          expect(response.body).toMatchObject<FindPolygonPartsResponseBody<ShouldClipEnabled>>(expectedResponse);
          expect(booleanEqual(responseBody.features[0].geometry, expectedGeometry, { precision: INTERNAL_DB_GEOM_PRECISION })).toBeTrue();
          expect(response).toSatisfyApiSpec();

          expect.assertions(4);
        });

        it('should return 200 status code and return all polygon parts when request feature collection does not contain features', async () => {
          const polygonPartsPayload = generatePolygonPartsPayload(1);
          await requestSender.createPolygonParts(polygonPartsPayload);
          const { entityIdentifier } = getEntitiesMetadata(polygonPartsPayload);
          const expectedResponse = toExpectedFindPolygonPartsResponse(polygonPartsPayload);
          const expectedGeometry = structuredClone(polygonPartsPayload.partsData[0].footprint);
          expectedResponse.features.forEach((feature) => {
            // eslint-disable-next-line @typescript-eslint/no-unsafe-assignment, @typescript-eslint/ban-types
            feature.geometry.coordinates = expect.any(Array<Number[][]>);
          });

          const response = await requestSender.findPolygonParts({
            params: { polygonPartsEntityName: entityIdentifier },
            body: { filter: featureCollection<Polygon | MultiPolygon>([]) },
            query: { shouldClip },
          });

          const responseBody = response.body as FindPolygonPartsResponseBody<ShouldClipDisabled>;
          expect(response.status).toBe(httpStatusCodes.OK);
          expect(response.body).toMatchObject<FindPolygonPartsResponseBody<ShouldClipDisabled>>(expectedResponse);
          expect(booleanEqual(responseBody.features[0].geometry, expectedGeometry, { precision: INTERNAL_DB_GEOM_PRECISION })).toBeTrue();
          expect(response).toSatisfyApiSpec();

          expect.assertions(4);
        });

        describe('input features are polygon geometries', () => {
          it('should return 200 status code and return empty array when feature collection features (single feature) do not intersect existing polygon parts (do not share common interior)', async () => {
            const polygonPartsPayload = generatePolygonPartsPayload({
              partsData: [
                {
                  footprint: {
                    type: 'Polygon',
                    coordinates: [
                      [
                        [0, 0],
                        [1, 0],
                        [1, 1],
                        [0, 1],
                        [0, 0],
                      ],
                    ],
                  },
                },
                {
                  footprint: {
                    type: 'Polygon',
                    coordinates: [
                      [
                        [2, 0],
                        [2, 1],
                        [1, 1],
                        [2, 0],
                      ],
                    ],
                  },
                },
              ],
            });
            await requestSender.createPolygonParts(polygonPartsPayload);
            const { entityIdentifier } = getEntitiesMetadata(polygonPartsPayload);
            const expectedResponse = featureCollection<Polygon, FindPolygonPartsResponseBodyFeatureProperties>([]);

            const response = await requestSender.findPolygonParts({
              params: { polygonPartsEntityName: entityIdentifier },
              body: {
                filter: polygons([
                  [
                    [
                      [1, 0],
                      [2, 0],
                      [1, 1],
                      [1, 0],
                    ],
                  ],
                ]),
              },
              query: { shouldClip },
            });

            expect(response.status).toBe(httpStatusCodes.OK);
            expect(response.body).toMatchObject<FindPolygonPartsResponseBody<ShouldClipDisabled>>(expectedResponse);
            expect(response).toSatisfyApiSpec();

            expect.assertions(3);
          });

          it('should return 200 status code and return empty array when feature collection features (single feature) with a hole and polygon parts are inside the hole', async () => {
            const polygonPartsPayload = generatePolygonPartsPayload({
              partsData: [
                {
                  footprint: {
                    type: 'Polygon',
                    coordinates: [
                      [
                        [0, 0],
                        [1, 0],
                        [1, 1],
                        [0, 1],
                        [0, 0],
                      ],
                    ],
                  },
                },
              ],
            });
            await requestSender.createPolygonParts(polygonPartsPayload);
            const { entityIdentifier } = getEntitiesMetadata(polygonPartsPayload);
            const expectedResponse = featureCollection<Polygon, FindPolygonPartsResponseBodyFeatureProperties>([]);

            const response = await requestSender.findPolygonParts({
              params: { polygonPartsEntityName: entityIdentifier },
              body: { filter: polygonHole as FeatureCollection<Polygon> },
              query: { shouldClip },
            });

            expect(response.status).toBe(httpStatusCodes.OK);
            expect(response.body).toMatchObject<FindPolygonPartsResponseBody<ShouldClipDisabled>>(expectedResponse);
            expect(response).toSatisfyApiSpec();

            expect.assertions(3);
          });

          it('should return 200 status code and return empty array when feature collection features (single feature) are inside a hole in polygon parts', async () => {
            const polygonPartsPayload = generatePolygonPartsPayload({
              partsData: [
                {
                  footprint: {
                    type: 'Polygon',
                    coordinates: [
                      [
                        [-40, -40],
                        [40, -40],
                        [40, 40],
                        [-40, 40],
                        [-40, -40],
                      ],
                      [
                        [-20, -20],
                        [20, -20],
                        [20, 20],
                        [-20, 20],
                        [-20, -20],
                      ],
                    ],
                  },
                },
              ],
            });
            await requestSender.createPolygonParts(polygonPartsPayload);
            const { entityIdentifier } = getEntitiesMetadata(polygonPartsPayload);
            const expectedResponse = featureCollection<Polygon, FindPolygonPartsResponseBodyFeatureProperties>([]);

            const response = await requestSender.findPolygonParts({
              params: { polygonPartsEntityName: entityIdentifier },
              body: {
                filter: polygons([
                  [
                    [
                      [-20, -20],
                      [20, -20],
                      [20, 20],
                      [-20, 20],
                      [-20, -20],
                    ],
                  ],
                ]),
              },
              query: { shouldClip },
            });

            expect(response.status).toBe(httpStatusCodes.OK);
            expect(response.body).toMatchObject<FindPolygonPartsResponseBody<ShouldClipDisabled>>(expectedResponse);
            expect(response).toSatisfyApiSpec();

            expect.assertions(3);
          });

          it('should return 200 status code and return empty array when feature collection features (single features) are filtered out by resolution', async () => {
            const zoomLevel = faker.number.int({ min: 1, max: 21 });
            const polygonPartsPayload = generatePolygonPartsPayload({
              partsData: [
                {
                  footprint: (polygonWesternHemisphere as FeatureCollection<Polygon>).features[0].geometry,
                  resolutionDegree: zoomLevelToResolutionDeg(zoomLevel - 1),
                },
                {
                  footprint: {
                    type: 'Polygon',
                    coordinates: [
                      [
                        [0, -90],
                        [90, -90],
                        [90, 90],
                        [0, 90],
                        [0, -90],
                      ],
                    ],
                  },
                  resolutionDegree: zoomLevelToResolutionDeg(zoomLevel),
                },
                {
                  footprint: {
                    type: 'Polygon',
                    coordinates: [
                      [
                        [90, -90],
                        [180, -90],
                        [180, 90],
                        [90, 90],
                        [90, -90],
                      ],
                    ],
                  },
                  resolutionDegree: zoomLevelToResolutionDeg(zoomLevel + 1),
                },
              ],
            });
            await requestSender.createPolygonParts(polygonPartsPayload);
            const { entityIdentifier } = getEntitiesMetadata(polygonPartsPayload);
            const expectedResponse = featureCollection<Polygon, FindPolygonPartsResponseBodyFeatureProperties>([]);
            const requestGeometry = generatePolygon({ bbox: [10, -80, 80, 80] });

            const response = await requestSender.findPolygonParts({
              params: { polygonPartsEntityName: entityIdentifier },
              body: {
                filter: {
                  type: 'FeatureCollection',
                  features: [
                    { type: 'Feature', geometry: requestGeometry, properties: { minResolutionDeg: zoomLevelToResolutionDeg(zoomLevel + 1) } },
                  ],
                },
              },
              query: { shouldClip },
            });

            expect(response.status).toBe(httpStatusCodes.OK);
            expect(response.body).toMatchObject<FindPolygonPartsResponseBody<ShouldClipDisabled>>(expectedResponse);
            expect(response).toSatisfyApiSpec();

            expect.assertions(3);
          });

          it('should return 200 status code and return polygon parts when feature collection features (multiple features) are filtered by resolution', async () => {
            const zoomLevel = faker.number.int({ min: 1, max: 1 });
            const polygonPartsPayload = generatePolygonPartsPayload({
              partsData: [
                {
                  footprint: (polygonWesternHemisphere as FeatureCollection<Polygon>).features[0].geometry,
                  resolutionDegree: zoomLevelToResolutionDeg(zoomLevel - 1),
                },
                {
                  footprint: {
                    type: 'Polygon',
                    coordinates: [
                      [
                        [0, -90],
                        [90, -90],
                        [90, 90],
                        [0, 90],
                        [0, -90],
                      ],
                    ],
                  },
                  resolutionDegree: zoomLevelToResolutionDeg(zoomLevel),
                },
                {
                  footprint: {
                    type: 'Polygon',
                    coordinates: [
                      [
                        [90, -90],
                        [180, -90],
                        [180, 90],
                        [90, 90],
                        [90, -90],
                      ],
                    ],
                  },
                  resolutionDegree: zoomLevelToResolutionDeg(zoomLevel + 1),
                },
              ],
            });
            await requestSender.createPolygonParts(polygonPartsPayload);
            const { entityIdentifier } = getEntitiesMetadata(polygonPartsPayload);
            const expectedResponse = toExpectedFindPolygonPartsResponse(polygonPartsPayload);
            const requestGeometries = [
              generatePolygon({ bbox: [-170, -80, -10, 80] }),
              generatePolygon({ bbox: [10, -80, 80, 80] }),
              generatePolygon({ bbox: [100, -80, 170, 80] }),
            ] satisfies Polygon[];
            expectedResponse.features.splice(0, 1);
            const expectedGeometries = structuredClone(expectedResponse.features.map((feature) => feature.geometry));
            expectedResponse.features.forEach((feature) => {
              // eslint-disable-next-line @typescript-eslint/no-unsafe-assignment, @typescript-eslint/ban-types
              feature.geometry.coordinates = expect.any(Array<Number[][]>);
            });

            const response = await requestSender.findPolygonParts({
              params: { polygonPartsEntityName: entityIdentifier },
              body: {
                filter: {
                  type: 'FeatureCollection',
                  features: [
                    { type: 'Feature', geometry: requestGeometries[0], properties: { minResolutionDeg: zoomLevelToResolutionDeg(zoomLevel) } },
                    { type: 'Feature', geometry: requestGeometries[1], properties: { minResolutionDeg: zoomLevelToResolutionDeg(zoomLevel) } },
                    { type: 'Feature', geometry: requestGeometries[2], properties: { minResolutionDeg: zoomLevelToResolutionDeg(zoomLevel) } },
                  ],
                },
              },
              query: { shouldClip },
            });

            const responseBody = response.body as FindPolygonPartsResponseBody<ShouldClipDisabled>;
            expect(response.status).toBe(httpStatusCodes.OK);
            expect(response.body).toMatchObject<FindPolygonPartsResponseBody<ShouldClipDisabled>>(expectedResponse);
            expect(responseBody.features).toSatisfyAll(allFindFeaturesEqual(expectedGeometries));
            expect(response).toSatisfyApiSpec();

            expect.assertions(4);
          });

          it('should return 200 status code and return polygon parts when feature collection features (single feature) partially intersect polygon parts', async () => {
            const polygonPartsPayload = generatePolygonPartsPayload({
              partsData: [
                {
                  footprint: {
                    type: 'Polygon',
                    coordinates: [
                      [
                        [-1, -1],
                        [1, -1],
                        [1, 1],
                        [-1, 1],
                        [-1, -1],
                      ],
                    ],
                  },
                },
              ],
            });
            await requestSender.createPolygonParts(polygonPartsPayload);
            const { entityIdentifier } = getEntitiesMetadata(polygonPartsPayload);
            const expectedResponse = toExpectedFindPolygonPartsResponse(polygonPartsPayload);
            const expectedGeometry = structuredClone(polygonPartsPayload.partsData[0].footprint);
            expectedResponse.features.forEach((feature) => {
              // eslint-disable-next-line @typescript-eslint/no-unsafe-assignment, @typescript-eslint/ban-types
              feature.geometry.coordinates = expect.any(Array<Number[][]>);
            });

            const response = await requestSender.findPolygonParts({
              params: { polygonPartsEntityName: entityIdentifier },
              body: {
                filter: polygons([
                  [
                    [
                      [180, 0],
                      [180, 90],
                      [-180, 90],
                      [-180, 0],
                      [180, 0],
                    ],
                  ],
                ]),
              },
              query: { shouldClip },
            });

            const responseBody = response.body as FindPolygonPartsResponseBody<ShouldClipDisabled>;
            expect(response.status).toBe(httpStatusCodes.OK);
            expect(response.body).toMatchObject<FindPolygonPartsResponseBody<ShouldClipDisabled>>(expectedResponse);
            expect(booleanEqual(responseBody.features[0].geometry, expectedGeometry, { precision: INTERNAL_DB_GEOM_PRECISION })).toBeTrue();
            expect(response).toSatisfyApiSpec();

            expect.assertions(4);
          });

          it('should return 200 status code and return polygon parts when feature collection features (overlapping features) partially intersect polygon parts', async () => {
            const polygonPartsPayload = generatePolygonPartsPayload({
              partsData: [
                {
                  footprint: {
                    type: 'Polygon',
                    coordinates: [
                      [
                        [-1, -1],
                        [1, -1],
                        [1, 1],
                        [-1, 1],
                        [-1, -1],
                      ],
                    ],
                  },
                },
              ],
            });
            await requestSender.createPolygonParts(polygonPartsPayload);
            const { entityIdentifier } = getEntitiesMetadata(polygonPartsPayload);
            const expectedResponse = toExpectedFindPolygonPartsResponse(polygonPartsPayload);
            const expectedGeometry = structuredClone(polygonPartsPayload.partsData[0].footprint);
            expectedResponse.features.forEach((feature) => {
              // eslint-disable-next-line @typescript-eslint/no-unsafe-assignment, @typescript-eslint/ban-types
              feature.geometry.coordinates = expect.any(Array<Number[][]>);
            });

            const response = await requestSender.findPolygonParts({
              params: { polygonPartsEntityName: entityIdentifier },
              body: {
                filter: polygons([
                  [
                    [
                      [180, -0.5],
                      [180, 90],
                      [-180, 90],
                      [-180, -0.5],
                      [180, -0.5],
                    ],
                  ],
                  [
                    [
                      [-180, -90],
                      [180, -90],
                      [180, 0.5],
                      [-180, 0.5],
                      [-180, -90],
                    ],
                  ],
                ]),
              },
              query: { shouldClip },
            });

            const responseBody = response.body as FindPolygonPartsResponseBody<ShouldClipDisabled>;
            expect(response.status).toBe(httpStatusCodes.OK);
            expect(response.body).toMatchObject<FindPolygonPartsResponseBody<ShouldClipDisabled>>(expectedResponse);
            expect(booleanEqual(responseBody.features[0].geometry, expectedGeometry, { precision: INTERNAL_DB_GEOM_PRECISION })).toBeTrue();
            expect(response).toSatisfyApiSpec();

            expect.assertions(4);
          });
        });

        describe('input features are multi-polygon geometries', () => {
          it('should return 200 status code and return empty array when feature collection features (single feature) do not intersect existing polygon parts (do not share common interior)', async () => {
            const polygonPartsPayload = generatePolygonPartsPayload({
              partsData: [
                {
                  footprint: {
                    type: 'Polygon',
                    coordinates: [
                      [
                        [0, 0],
                        [1, 0],
                        [1, 1],
                        [0, 1],
                        [0, 0],
                      ],
                    ],
                  },
                },
                {
                  footprint: {
                    type: 'Polygon',
                    coordinates: [
                      [
                        [2, 0],
                        [2, 1],
                        [1, 1],
                        [2, 0],
                      ],
                    ],
                  },
                },
              ],
            });
            await requestSender.createPolygonParts(polygonPartsPayload);
            const { entityIdentifier } = getEntitiesMetadata(polygonPartsPayload);
            const expectedResponse = featureCollection<Polygon, FindPolygonPartsResponseBodyFeatureProperties>([]);

            const response = await requestSender.findPolygonParts({
              params: { polygonPartsEntityName: entityIdentifier },
              body: {
                filter: featureCollection([
                  multiPolygon([
                    [
                      [
                        [0, 0],
                        [-1, 0],
                        [-1, -1],
                        [0, -1],
                        [0, 0],
                      ],
                    ],
                    [
                      [
                        [1, 0],
                        [2, 0],
                        [1, 1],
                        [1, 0],
                      ],
                    ],
                  ]),
                ]),
              },
              query: { shouldClip },
            });

            expect(response.status).toBe(httpStatusCodes.OK);
            expect(response.body).toMatchObject<FindPolygonPartsResponseBody<ShouldClipDisabled>>(expectedResponse);
            expect(response).toSatisfyApiSpec();

            expect.assertions(3);
          });

          it('should return 200 status code and return empty array when feature collection features (single feature) with a hole and polygon parts are inside the hole', async () => {
            const polygonPartsPayload = generatePolygonPartsPayload({
              partsData: [
                {
                  footprint: {
                    type: 'Polygon',
                    coordinates: [
                      [
                        [-20, -20],
                        [20, -20],
                        [20, 20],
                        [-20, 20],
                        [-20, -20],
                      ],
                    ],
                  },
                },
              ],
            });
            await requestSender.createPolygonParts(polygonPartsPayload);
            const { entityIdentifier } = getEntitiesMetadata(polygonPartsPayload);
            const expectedResponse = featureCollection<Polygon, FindPolygonPartsResponseBodyFeatureProperties>([]);

            const response = await requestSender.findPolygonParts({
              params: { polygonPartsEntityName: entityIdentifier },
              body: {
                filter: featureCollection([
                  multiPolygon([
                    [
                      [
                        [-40, -40],
                        [40, -40],
                        [40, 40],
                        [-40, 40],
                        [-40, -40],
                      ],
                      [
                        [-20, -20],
                        [20, -20],
                        [20, 20],
                        [-20, 20],
                        [-20, -20],
                      ],
                    ],
                  ]),
                ]),
              },
              query: { shouldClip },
            });

            expect(response.status).toBe(httpStatusCodes.OK);
            expect(response.body).toMatchObject<FindPolygonPartsResponseBody<ShouldClipDisabled>>(expectedResponse);
            expect(response).toSatisfyApiSpec();

            expect.assertions(3);
          });

          it('should return 200 status code and return empty array when feature collection features (single feature) are inside a hole in polygon parts', async () => {
            const polygonPartsPayload = generatePolygonPartsPayload({
              partsData: [
                {
                  footprint: {
                    type: 'Polygon',
                    coordinates: [
                      [
                        [-40, -40],
                        [40, -40],
                        [40, 40],
                        [-40, 40],
                        [-40, -40],
                      ],
                      [
                        [-20, -20],
                        [20, -20],
                        [20, 20],
                        [-20, 20],
                        [-20, -20],
                      ],
                    ],
                  },
                },
              ],
            });
            await requestSender.createPolygonParts(polygonPartsPayload);
            const { entityIdentifier } = getEntitiesMetadata(polygonPartsPayload);
            const expectedResponse = featureCollection<Polygon, FindPolygonPartsResponseBodyFeatureProperties>([]);

            const response = await requestSender.findPolygonParts({
              params: { polygonPartsEntityName: entityIdentifier },
              body: {
                filter: featureCollection([
                  multiPolygon([
                    [
                      [
                        [-20, -20],
                        [20, -20],
                        [20, 20],
                        [-20, 20],
                        [-20, -20],
                      ],
                    ],
                  ]),
                ]),
              },
              query: { shouldClip },
            });

            expect(response.status).toBe(httpStatusCodes.OK);
            expect(response.body).toMatchObject<FindPolygonPartsResponseBody<ShouldClipDisabled>>(expectedResponse);
            expect(response).toSatisfyApiSpec();

            expect.assertions(3);
          });

          it('should return 200 status code and return empty array when feature collection features (single features) are filtered out by resolution', async () => {
            const zoomLevel = faker.number.int({ min: 1, max: 21 });
            const polygonPartsPayload = generatePolygonPartsPayload({
              partsData: [
                {
                  footprint: (polygonWesternHemisphere as FeatureCollection<Polygon>).features[0].geometry,
                  resolutionDegree: zoomLevelToResolutionDeg(zoomLevel - 1),
                },
                {
                  footprint: {
                    type: 'Polygon',
                    coordinates: [
                      [
                        [0, -90],
                        [90, -90],
                        [90, 90],
                        [0, 90],
                        [0, -90],
                      ],
                    ],
                  },
                  resolutionDegree: zoomLevelToResolutionDeg(zoomLevel),
                },
                {
                  footprint: {
                    type: 'Polygon',
                    coordinates: [
                      [
                        [90, -90],
                        [180, -90],
                        [180, 90],
                        [90, 90],
                        [90, -90],
                      ],
                    ],
                  },
                  resolutionDegree: zoomLevelToResolutionDeg(zoomLevel + 1),
                },
              ],
            });
            await requestSender.createPolygonParts(polygonPartsPayload);
            const { entityIdentifier } = getEntitiesMetadata(polygonPartsPayload);
            const expectedResponse = featureCollection<Polygon, FindPolygonPartsResponseBodyFeatureProperties>([]);
            const requestGeometry = {
              type: 'MultiPolygon',
              coordinates: [generatePolygon({ bbox: [-170, -80, -10, 80] }).coordinates, generatePolygon({ bbox: [10, -80, 80, 80] }).coordinates],
            } satisfies MultiPolygon;

            const response = await requestSender.findPolygonParts({
              params: { polygonPartsEntityName: entityIdentifier },
              body: {
                filter: {
                  type: 'FeatureCollection',
                  features: [
                    { type: 'Feature', geometry: requestGeometry, properties: { minResolutionDeg: zoomLevelToResolutionDeg(zoomLevel + 1) } },
                  ],
                },
              },
              query: { shouldClip },
            });

            expect(response.status).toBe(httpStatusCodes.OK);
            expect(response.body).toMatchObject<FindPolygonPartsResponseBody<ShouldClipDisabled>>(expectedResponse);
            expect(response).toSatisfyApiSpec();

            expect.assertions(3);
          });

          it('should return 200 status code and return polygon parts when feature collection features (single features) are filtered by resolution - one part of feature multi-polygon filtered out', async () => {
            const zoomLevel = faker.number.int({ min: 1, max: 21 });
            const polygonPartsPayload = generatePolygonPartsPayload({
              partsData: [
                {
                  footprint: (polygonWesternHemisphere as FeatureCollection<Polygon>).features[0].geometry,
                  resolutionDegree: zoomLevelToResolutionDeg(zoomLevel - 1),
                },
                {
                  footprint: {
                    type: 'Polygon',
                    coordinates: [
                      [
                        [0, -90],
                        [90, -90],
                        [90, 90],
                        [0, 90],
                        [0, -90],
                      ],
                    ],
                  },
                  resolutionDegree: zoomLevelToResolutionDeg(zoomLevel),
                },
                {
                  footprint: {
                    type: 'Polygon',
                    coordinates: [
                      [
                        [90, -90],
                        [180, -90],
                        [180, 90],
                        [90, 90],
                        [90, -90],
                      ],
                    ],
                  },
                  resolutionDegree: zoomLevelToResolutionDeg(zoomLevel + 1),
                },
              ],
            });
            await requestSender.createPolygonParts(polygonPartsPayload);
            const { entityIdentifier } = getEntitiesMetadata(polygonPartsPayload);
            const expectedResponse = toExpectedFindPolygonPartsResponse(polygonPartsPayload);
            const requestGeometry = {
              type: 'MultiPolygon',
              coordinates: [generatePolygon({ bbox: [-170, -80, -10, 80] }).coordinates, generatePolygon({ bbox: [10, -80, 80, 80] }).coordinates],
            } satisfies MultiPolygon;
            expectedResponse.features.splice(2, 1);
            expectedResponse.features.splice(0, 1);
            const expectedGeometries = structuredClone(expectedResponse.features.map((feature) => feature.geometry));
            expectedResponse.features.forEach((feature) => {
              // eslint-disable-next-line @typescript-eslint/no-unsafe-assignment, @typescript-eslint/ban-types
              feature.geometry.coordinates = expect.any(Array<Number[][]>);
            });

            const response = await requestSender.findPolygonParts({
              params: { polygonPartsEntityName: entityIdentifier },
              body: {
                filter: {
                  type: 'FeatureCollection',
                  features: [{ type: 'Feature', geometry: requestGeometry, properties: { minResolutionDeg: zoomLevelToResolutionDeg(zoomLevel) } }],
                },
              },
              query: { shouldClip },
            });

            const responseBody = response.body as FindPolygonPartsResponseBody<ShouldClipDisabled>;
            expect(response.status).toBe(httpStatusCodes.OK);
            expect(response.body).toMatchObject<FindPolygonPartsResponseBody<ShouldClipDisabled>>(expectedResponse);
            expect(responseBody.features).toSatisfyAll(allFindFeaturesEqual(expectedGeometries));
            expect(response).toSatisfyApiSpec();

            expect.assertions(4);
          });

          it('should return 200 status code and return polygon parts when feature collection features (single features) are filtered by resolution', async () => {
            const zoomLevel = faker.number.int({ min: 1, max: 21 });
            const polygonPartsPayload = generatePolygonPartsPayload({
              partsData: [
                {
                  footprint: (polygonWesternHemisphere as FeatureCollection<Polygon>).features[0].geometry,
                  resolutionDegree: zoomLevelToResolutionDeg(zoomLevel - 1),
                },
                {
                  footprint: {
                    type: 'Polygon',
                    coordinates: [
                      [
                        [0, -90],
                        [90, -90],
                        [90, 90],
                        [0, 90],
                        [0, -90],
                      ],
                    ],
                  },
                  resolutionDegree: zoomLevelToResolutionDeg(zoomLevel),
                },
                {
                  footprint: {
                    type: 'Polygon',
                    coordinates: [
                      [
                        [90, -90],
                        [180, -90],
                        [180, 90],
                        [90, 90],
                        [90, -90],
                      ],
                    ],
                  },
                  resolutionDegree: zoomLevelToResolutionDeg(zoomLevel + 1),
                },
              ],
            });
            await requestSender.createPolygonParts(polygonPartsPayload);
            const { entityIdentifier } = getEntitiesMetadata(polygonPartsPayload);
            const expectedResponse = toExpectedFindPolygonPartsResponse(polygonPartsPayload);
            const requestGeometry = {
              type: 'MultiPolygon',
              coordinates: [generatePolygon({ bbox: [-170, -80, -10, 80] }).coordinates, generatePolygon({ bbox: [10, -80, 80, 80] }).coordinates],
            } satisfies MultiPolygon;
            expectedResponse.features.splice(2, 1);
            const expectedGeometries = structuredClone(expectedResponse.features.map((feature) => feature.geometry));
            expectedResponse.features.forEach((feature) => {
              // eslint-disable-next-line @typescript-eslint/no-unsafe-assignment, @typescript-eslint/ban-types
              feature.geometry.coordinates = expect.any(Array<Number[][]>);
            });

            const response = await requestSender.findPolygonParts({
              params: { polygonPartsEntityName: entityIdentifier },
              body: {
                filter: {
                  type: 'FeatureCollection',
                  features: [
                    { type: 'Feature', geometry: requestGeometry, properties: { minResolutionDeg: zoomLevelToResolutionDeg(zoomLevel - 1) } },
                  ],
                },
              },
              query: { shouldClip },
            });

            const responseBody = response.body as FindPolygonPartsResponseBody<ShouldClipDisabled>;
            expect(response.status).toBe(httpStatusCodes.OK);
            expect(response.body).toMatchObject<FindPolygonPartsResponseBody<ShouldClipDisabled>>(expectedResponse);
            expect(responseBody.features).toSatisfyAll(allFindFeaturesEqual(expectedGeometries));
            expect(response).toSatisfyApiSpec();

            expect.assertions(4);
          });

          it('should return 200 status code and return polygon parts when feature collection features (non-continuous multi-polygon) partially intersect the same polygon parts', async () => {
            const polygonPartsPayload = generatePolygonPartsPayload({
              partsData: [
                {
                  footprint: {
                    type: 'Polygon',
                    coordinates: [
                      [
                        [-1, -1],
                        [1, -1],
                        [1, 1],
                        [-1, 1],
                        [-1, -1],
                      ],
                    ],
                  },
                },
              ],
            });
            await requestSender.createPolygonParts(polygonPartsPayload);
            const { entityIdentifier } = getEntitiesMetadata(polygonPartsPayload);
            const expectedResponse = toExpectedFindPolygonPartsResponse(polygonPartsPayload);
            const expectedGeometry = structuredClone(polygonPartsPayload.partsData[0].footprint);
            const requestedGeometry = [
              polygon([
                [
                  [-1, 0.5],
                  [1, 0.5],
                  [1, 1],
                  [-1, 1],
                  [-1, 0.5],
                ],
              ]),
              polygon([
                [
                  [-1, -1],
                  [1, -1],
                  [1, -0.5],
                  [-1, -0.5],
                  [-1, -1],
                ],
              ]),
            ].map((expectedGeometry) => expectedGeometry.geometry.coordinates);
            expectedResponse.features.forEach((feature) => {
              // eslint-disable-next-line @typescript-eslint/no-unsafe-assignment, @typescript-eslint/ban-types
              feature.geometry.coordinates = expect.any(Array<Number[][]>);
            });

            const response = await requestSender.findPolygonParts({
              params: { polygonPartsEntityName: entityIdentifier },
              body: { filter: featureCollection([multiPolygon(requestedGeometry)]) },
              query: { shouldClip },
            });

            const responseBody = response.body as FindPolygonPartsResponseBody<ShouldClipDisabled>;
            expect(response.status).toBe(httpStatusCodes.OK);
            expect(response.body).toMatchObject<FindPolygonPartsResponseBody<ShouldClipDisabled>>(expectedResponse);
            expect(booleanEqual(responseBody.features[0].geometry, expectedGeometry, { precision: INTERNAL_DB_GEOM_PRECISION })).toBeTrue();
            expect(response).toSatisfyApiSpec();

            expect.assertions(4);
          });

          it('should return 200 status code and return polygon parts when feature collection features (multi-polygon with parts touching at points) partially intersect the same polygon parts', async () => {
            const polygonPartsPayload = generatePolygonPartsPayload({
              partsData: [
                {
                  footprint: {
                    type: 'Polygon',
                    coordinates: [
                      [
                        [-1, -1],
                        [1, -1],
                        [1, 1],
                        [-1, 1],
                        [-1, -1],
                      ],
                    ],
                  },
                },
              ],
            });
            await requestSender.createPolygonParts(polygonPartsPayload);
            const { entityIdentifier } = getEntitiesMetadata(polygonPartsPayload);
            const expectedResponse = toExpectedFindPolygonPartsResponse(polygonPartsPayload);
            const expectedGeometry = structuredClone(polygonPartsPayload.partsData[0].footprint);
            const requestedGeometry = [
              polygon([
                [
                  [-1, 0],
                  [0, 0.75],
                  [1, 0],
                  [1, 1],
                  [-1, 1],
                  [-1, 0],
                ],
              ]),
              polygon([
                [
                  [-1, -1],
                  [1, -1],
                  [1, 0],
                  [0, -0.75],
                  [-1, 0],
                  [-1, -1],
                ],
              ]),
            ].map((expectedGeometry) => expectedGeometry.geometry.coordinates);
            expectedResponse.features.forEach((feature) => {
              // eslint-disable-next-line @typescript-eslint/no-unsafe-assignment, @typescript-eslint/ban-types
              feature.geometry.coordinates = expect.any(Array<Number[][]>);
            });

            const response = await requestSender.findPolygonParts({
              params: { polygonPartsEntityName: entityIdentifier },
              body: { filter: featureCollection([multiPolygon(requestedGeometry)]) },
              query: { shouldClip },
            });

            const responseBody = response.body as FindPolygonPartsResponseBody<ShouldClipDisabled>;
            expect(response.status).toBe(httpStatusCodes.OK);
            expect(response.body).toMatchObject<FindPolygonPartsResponseBody<ShouldClipDisabled>>(expectedResponse);
            expect(booleanEqual(responseBody.features[0].geometry, expectedGeometry, { precision: INTERNAL_DB_GEOM_PRECISION })).toBeTrue();
            expect(response).toSatisfyApiSpec();

            expect.assertions(4);
          });

          it('should return 200 status code and return polygon parts when feature collection features (overlapping features) partially intersect the same polygon parts', async () => {
            const polygonPartsPayload = generatePolygonPartsPayload({
              partsData: [
                {
                  footprint: {
                    type: 'Polygon',
                    coordinates: [
                      [
                        [-10, -10],
                        [10, -10],
                        [10, 10],
                        [-10, 10],
                        [-10, -10],
                      ],
                    ],
                  },
                },
              ],
            });
            await requestSender.createPolygonParts(polygonPartsPayload);
            const { entityIdentifier } = getEntitiesMetadata(polygonPartsPayload);
            const expectedResponse = toExpectedFindPolygonPartsResponse(polygonPartsPayload);
            const expectedGeometry = structuredClone(polygonPartsPayload.partsData[0].footprint);
            const requestedGeometry = [
              polygon([
                [
                  [-180, -5],
                  [-5, -5],
                  [-5, 90],
                  [-180, 90],
                  [-180, -5],
                ],
              ]),
              polygon([
                [
                  [180, -5],
                  [5, -5],
                  [5, 90],
                  [180, 90],
                  [180, -5],
                ],
              ]),
              polygon([
                [
                  [-180, 5],
                  [-5, 5],
                  [-5, -90],
                  [-180, -90],
                  [-180, 5],
                ],
              ]),
              polygon([
                [
                  [180, 5],
                  [5, 5],
                  [5, -90],
                  [180, -90],
                  [180, 5],
                ],
              ]),
            ].map((requestedGeometry) => requestedGeometry.geometry.coordinates);
            expectedResponse.features.forEach((feature) => {
              // eslint-disable-next-line @typescript-eslint/no-unsafe-assignment, @typescript-eslint/ban-types
              feature.geometry.coordinates = expect.any(Array<Number[][]>);
            });

            const response = await requestSender.findPolygonParts({
              params: { polygonPartsEntityName: entityIdentifier },
              body: { filter: featureCollection([multiPolygon(requestedGeometry.slice(0, 1)), multiPolygon(requestedGeometry.slice(0, 1))]) },
              query: { shouldClip },
            });

            const responseBody = response.body as FindPolygonPartsResponseBody<ShouldClipDisabled>;
            expect(response.status).toBe(httpStatusCodes.OK);
            expect(response.body).toMatchObject<FindPolygonPartsResponseBody<ShouldClipDisabled>>(expectedResponse);
            expect(booleanEqual(responseBody.features[0].geometry, expectedGeometry, { precision: INTERNAL_DB_GEOM_PRECISION })).toBeTrue();
            expect(response).toSatisfyApiSpec();

            expect.assertions(4);
          });
        });

        it('should return 200 status code and return polygon parts when feature collection features (polygon and multi-polygon) intersect polygon parts', async () => {
          const polygonPartsPayload = generatePolygonPartsPayload({
            partsData: [
              {
                footprint: (polygonEarth as FeatureCollection<Polygon>).features[0].geometry,
              },
            ],
          });
          await requestSender.createPolygonParts(polygonPartsPayload);
          const { entityIdentifier } = getEntitiesMetadata(polygonPartsPayload);
          const expectedResponse = toExpectedFindPolygonPartsResponse(polygonPartsPayload, 1);
          const requestedGeometries = [
            generatePolygon({ bbox: [-170, -80, -130, 80] }),
            generatePolygon({ bbox: [-110, -80, 110, 80] }),
            generatePolygon({ bbox: [130, -80, 170, 80] }),
          ];

          const response = await requestSender.findPolygonParts({
            params: { polygonPartsEntityName: entityIdentifier },
            body: {
              filter: featureCollection(
                [requestedGeometries[1], multiPolygon([requestedGeometries[0].coordinates, requestedGeometries[2].coordinates]).geometry].map(
                  (requestedGeometry) => feature(requestedGeometry)
                )
              ),
            },
            query: { shouldClip },
          });

          expect(response.status).toBe(httpStatusCodes.OK);
          expect(response.body).toMatchObject<FindPolygonPartsResponseBody<ShouldClipDisabled>>(expectedResponse);
          expect(response).toSatisfyApiSpec();

          expect.assertions(3);
        });

        it('should return 200 status code and return polygon parts when feature collection features (polygon and multi-polygon) intersect polygon parts - support null feature properties', async () => {
          const polygonPartsPayload = generatePolygonPartsPayload({
            partsData: [
              {
                footprint: (polygonEarth as FeatureCollection<Polygon>).features[0].geometry,
              },
            ],
          });
          await requestSender.createPolygonParts(polygonPartsPayload);
          const { entityIdentifier } = getEntitiesMetadata(polygonPartsPayload);
          const expectedResponse = toExpectedFindPolygonPartsResponse(polygonPartsPayload, 1);
          const requestedGeometries = [
            generatePolygon({ bbox: [-170, -80, -130, 80] }),
            generatePolygon({ bbox: [-110, -80, 110, 80] }),
            generatePolygon({ bbox: [130, -80, 170, 80] }),
          ];

          const response = await requestSender.findPolygonParts({
            params: { polygonPartsEntityName: entityIdentifier },
            body: {
              filter: featureCollection(
                [requestedGeometries[1], multiPolygon([requestedGeometries[0].coordinates, requestedGeometries[2].coordinates]).geometry].map(
                  (requestedGeometry) => feature(requestedGeometry, null)
                )
              ),
            },
            query: { shouldClip },
          });

          expect(response.status).toBe(httpStatusCodes.OK);
          expect(response.body).toMatchObject<FindPolygonPartsResponseBody<ShouldClipDisabled>>(expectedResponse);
          expect(response).toSatisfyApiSpec();

          expect.assertions(3);
        });

        it('should return 200 status code and return polygon parts when feature collection features (polygon and multi-polygon) intersect polygon parts - support id to requestFeatureId mapping', async () => {
          const polygonPartsPayload = generatePolygonPartsPayload({
            partsData: [
              {
                footprint: (polygonEarth as FeatureCollection<Polygon>).features[0].geometry,
              },
            ],
          });
          await requestSender.createPolygonParts(polygonPartsPayload);
          const { entityIdentifier } = getEntitiesMetadata(polygonPartsPayload);
          const expectedResponse = toExpectedFindPolygonPartsResponse(polygonPartsPayload, 1);
          const requestedGeometries = [
            generatePolygon({ bbox: [-170, -80, -130, 80] }),
            generatePolygon({ bbox: [-110, -80, 110, 80] }),
            generatePolygon({ bbox: [130, -80, 170, 80] }),
          ];
          const requestedFeatureIds = Array.from({ length: 2 }, generateFeatureId).map((val) => {
            return { id: val };
          });
          expectedResponse.features.forEach((feature) => {
            // eslint-disable-next-line @typescript-eslint/no-unsafe-assignment, @typescript-eslint/ban-types
            feature.geometry.coordinates = expect.any(Array<Number[][]>);
            feature.properties.requestFeatureId = requestedFeatureIds.map((requestedFeatureId) => requestedFeatureId.id);
          });

          const response = await requestSender.findPolygonParts({
            params: { polygonPartsEntityName: entityIdentifier },
            body: {
              filter: featureCollection(
                [requestedGeometries[1], multiPolygon([requestedGeometries[0].coordinates, requestedGeometries[2].coordinates]).geometry].map(
                  (requestedGeometry, index) => feature(requestedGeometry, null, requestedFeatureIds[index])
                )
              ),
            },
            query: { shouldClip },
          });

          expect(response.status).toBe(httpStatusCodes.OK);
          expect(response.body).toMatchObject<FindPolygonPartsResponseBody<ShouldClipDisabled>>(expectedResponse);
          expect(response).toSatisfyApiSpec();

          expect.assertions(3);
        });
      });
    });

    describe('POST /polygonParts', () => {
      // TODO: check for tracing is sent side effect
      it('should return 201 status code and create the resources for a single part', async () => {
        const polygonPartsPayload = generatePolygonPartsPayload(1);
        const {
          entityIdentifier,
          entitiesNames: { parts, polygonParts },
        } = getEntitiesMetadata(polygonPartsPayload);
        const expectedPartRecord = toExpectedPostgresResponse(polygonPartsPayload);

        const response = await requestSender.createPolygonParts(polygonPartsPayload);
        const partRecords = await helperDB.find(parts.databaseObjectQualifiedName, Part);
        const polygonPartRecords = await helperDB.find(polygonParts.databaseObjectQualifiedName, PolygonPart);

        // TODO: once openapi type generator is utilized consider using it's status definition
        // TODO: consider adding a custom matcher - extending jest
        expect(response.status).toBe(httpStatusCodes.CREATED);
        expect(response.body).toStrictEqual<EntityIdentifierObject>({ polygonPartsEntityName: entityIdentifier });
        expect(response).toSatisfyApiSpec();

        expect(partRecords).toMatchObject(expectedPartRecord);
        expect(partRecords[0].ingestionDateUTC).toBeBeforeOrEqualTo(new Date());
        expect(partRecords[0].footprint).toBePolygonGeometry();
        expect(partRecords[0].isProcessedPart).toBeTrue();
        expect(partRecords[0].insertionOrder).toBe(1);
        expect(partRecords[0].id).toBeUuidV4();

        expect(polygonPartRecords).toMatchObject(expectedPartRecord);
        expect(polygonPartRecords[0].ingestionDateUTC).toStrictEqual(partRecords[0].ingestionDateUTC);
        expect(polygonPartRecords[0].footprint).toStrictEqual(partRecords[0].footprint);
        expect(polygonPartRecords[0].partId).toStrictEqual(partRecords[0].id);
        expect(polygonPartRecords[0].insertionOrder).toStrictEqual(partRecords[0].insertionOrder);
        expect(polygonPartRecords[0].id).toBeUuidV4();

        expect.assertions(15);
      });

      it('should return 201 status code and create the resources for a single part with a hole', async () => {
        const polygonPartsPayload = generatePolygonPartsPayload(1);
        const {
          entityIdentifier,
          entitiesNames: { parts, polygonParts },
        } = getEntitiesMetadata(polygonPartsPayload);
        const partDataHole = polygonPartsPayload.partsData[0];
        polygonPartsPayload.partsData = [{ ...partDataHole, ...{ footprint: (polygonHole as FeatureCollection<Polygon>).features[0].geometry } }];
        const expectedPartRecord = toExpectedPostgresResponse(polygonPartsPayload);

        const response = await requestSender.createPolygonParts(polygonPartsPayload);
        const partRecords = await helperDB.find(parts.databaseObjectQualifiedName, Part);
        const polygonPartRecords = await helperDB.find(polygonParts.databaseObjectQualifiedName, PolygonPart);

        expect(response.status).toBe(httpStatusCodes.CREATED);
        expect(response.body).toStrictEqual<EntityIdentifierObject>({ polygonPartsEntityName: entityIdentifier });
        expect(response).toSatisfyApiSpec();

        expect(partRecords).toMatchObject(expectedPartRecord);
        expect(partRecords[0].ingestionDateUTC).toBeBeforeOrEqualTo(new Date());
        expect(partRecords[0].footprint).toBePolygonGeometry();
        expect(partRecords[0].isProcessedPart).toBeTrue();
        expect(partRecords[0].insertionOrder).toBe(1);
        expect(partRecords[0].id).toBeUuidV4();

        expect(polygonPartRecords).toMatchObject(expectedPartRecord);
        expect(polygonPartRecords[0].ingestionDateUTC).toStrictEqual(partRecords[0].ingestionDateUTC);
        expect(polygonPartRecords[0].footprint).toStrictEqual(partRecords[0].footprint);
        expect(polygonPartRecords[0].partId).toStrictEqual(partRecords[0].id);
        expect(polygonPartRecords[0].insertionOrder).toStrictEqual(partRecords[0].insertionOrder);
        expect(polygonPartRecords[0].id).toBeUuidV4();

        expect.assertions(15);
      });

      it.each([
        { min: 2, max: 10 },
        { min: 11, max: 100 },
        { min: 101, max: 200 },
      ])('should return 201 status code and create the resources for multiple parts (between $min - $max parts)', async ({ min, max }) => {
        const partsCount = faker.number.int({ min, max });
        const polygonPartsPayload = generatePolygonPartsPayload(partsCount);
        const {
          entityIdentifier,
          entitiesNames: { parts, polygonParts },
        } = getEntitiesMetadata(polygonPartsPayload);
        const expectedPartRecords = toExpectedPostgresResponse(polygonPartsPayload);

        const response = await requestSender.createPolygonParts(polygonPartsPayload);
        const partRecords = await helperDB.find(parts.databaseObjectQualifiedName, Part);
        const polygonPartRecords = await helperDB.find(polygonParts.databaseObjectQualifiedName, PolygonPart);

        expect(response.status).toBe(httpStatusCodes.CREATED);
        expect(response.body).toStrictEqual<EntityIdentifierObject>({ polygonPartsEntityName: entityIdentifier });
        expect(response).toSatisfyApiSpec();

        expect(partRecords.sort((a, b) => a.insertionOrder - b.insertionOrder)).toMatchObject(expectedPartRecords);

        partRecords.forEach((partRecord, index) => {
          expect(partRecord.ingestionDateUTC).toBeBeforeOrEqualTo(new Date());
          expect(partRecord.footprint).toBePolygonGeometry();
          expect(partRecord.isProcessedPart).toBeTrue();
          expect(partRecord.insertionOrder).toBe(index + 1);
          expect(partRecord.id).toBeUuidV4();

          const relatedPolygonPartRecords = polygonPartRecords.filter((polygonPartRecord) => polygonPartRecord.partId === partRecord.id);

          for (const relatedPolygonPartRecord of relatedPolygonPartRecords) {
            const { footprint, id, ingestionDateUTC, insertionOrder, partId, ...relatedPolygonPartRecordProperties } = relatedPolygonPartRecord;
            const { footprint: expectedFootprint, ...expectedPartRecordsProperties } = expectedPartRecords[index];
            expect(relatedPolygonPartRecordProperties).toMatchObject(expectedPartRecordsProperties);
            expect(relatedPolygonPartRecord.ingestionDateUTC).toStrictEqual(partRecord.ingestionDateUTC);
            expect(relatedPolygonPartRecord.footprint).toBePolygonGeometry();
            expect(relatedPolygonPartRecord.insertionOrder).toStrictEqual(partRecord.insertionOrder);
            expect(relatedPolygonPartRecord.partId).toStrictEqual(partRecord.id);
            expect(relatedPolygonPartRecord.id).toBeUuidV4();
          }
        });
      });

      it('should return 201 status code and create the resources for multiple parts, where one with hole and a second that splitting it', async () => {
        const polygonPartsPayload = generatePolygonPartsPayload(2);
        const {
          entityIdentifier,
          entitiesNames: { parts, polygonParts },
        } = getEntitiesMetadata(polygonPartsPayload);
        const partDataHole = polygonPartsPayload.partsData[0];
        const partDataSpliting = polygonPartsPayload.partsData[1];
        polygonPartsPayload.partsData = [
          { ...partDataHole, ...{ footprint: (polygonHole as FeatureCollection<Polygon>).features[0].geometry } },
          { ...partDataSpliting, ...{ footprint: (polygonHoleSplitter as FeatureCollection<Polygon>).features[0].geometry } },
        ];
        const [expectedPolygonHole, expectedPolygonSplitter] = toExpectedPostgresResponse(polygonPartsPayload);
        // eslint-disable-next-line @typescript-eslint/no-unsafe-assignment
        const expectedPolygonPartRecords1 = { ...expectedPolygonHole, footprint: expect.anything() };
        // eslint-disable-next-line @typescript-eslint/no-unsafe-assignment
        const expectedPolygonPartRecords2 = { ...expectedPolygonHole, footprint: expect.anything() };

        const response = await requestSender.createPolygonParts(polygonPartsPayload);
        const partRecords = await helperDB.find(parts.databaseObjectQualifiedName, Part);
        const polygonPartRecords = await helperDB.find(polygonParts.databaseObjectQualifiedName, PolygonPart);
        const [polygonPart1, polygonPart2, polygonPart3] = polygonPartRecords;

        expect(response.status).toBe(httpStatusCodes.CREATED);
        expect(response.body).toStrictEqual<EntityIdentifierObject>({ polygonPartsEntityName: entityIdentifier });
        expect(response).toSatisfyApiSpec();

        expect(partRecords).toMatchObject([expectedPolygonHole, expectedPolygonSplitter]);
        expect(polygonPart1).toMatchObject(expectedPolygonPartRecords1);
        expect(
          xor(polygonPart1.footprint.coordinates, [
            [
              [-40, -40],
              [-20, -40],
              [-20, 40],
              [-40, 40],
              [-40, -40],
            ],
          ])
        ).toHaveLength(0);
        expect(polygonPart2).toMatchObject(expectedPolygonPartRecords2);
        expect(
          xor(polygonPart2.footprint.coordinates, [
            [
              [20, -40],
              [40, -40],
              [40, 40],
              [20, 40],
              [20, -40],
            ],
          ])
        ).toHaveLength(0);
        expect(polygonPart3).toMatchObject(expectedPolygonSplitter);

        partRecords.forEach((partRecord, index) => {
          expect(partRecord.ingestionDateUTC).toBeBeforeOrEqualTo(new Date());
          expect(partRecord.footprint).toBePolygonGeometry();
          expect(partRecord.isProcessedPart).toBeTrue();
          expect(partRecord.insertionOrder).toBe(index + 1);
          expect(partRecord.id).toBeUuidV4();

          const relatedPolygonPartRecords = polygonPartRecords.filter((polygonPartRecord) => polygonPartRecord.partId === partRecord.id);

          for (const relatedPolygonPartRecord of relatedPolygonPartRecords) {
            expect(relatedPolygonPartRecord.ingestionDateUTC).toStrictEqual(partRecord.ingestionDateUTC);
            expect(relatedPolygonPartRecord.footprint).toBePolygonGeometry();
            expect(relatedPolygonPartRecord.insertionOrder).toStrictEqual(partRecord.insertionOrder);
            expect(relatedPolygonPartRecord.partId).toStrictEqual(partRecord.id);
            expect(relatedPolygonPartRecord.id).toBeUuidV4();
          }
        });

        expect.assertions(34);
      });

      it('should return 201 status code and create the resources for multiple parts, where the second covers the first', async () => {
        const polygonPartsPayload = generatePolygonPartsPayload(2);
        const {
          entityIdentifier,
          entitiesNames: { parts, polygonParts },
        } = getEntitiesMetadata(polygonPartsPayload);
        const partData = polygonPartsPayload.partsData[0];
        const partDataCover = polygonPartsPayload.partsData[1];
        polygonPartsPayload.partsData = [
          { ...partData, ...{ footprint: (polygonHole as FeatureCollection<Polygon>).features[0].geometry } },
          { ...partDataCover, ...{ footprint: (polygonEarth as FeatureCollection<Polygon>).features[0].geometry } },
        ];
        const expectedPartRecords = toExpectedPostgresResponse(polygonPartsPayload);
        const expectedPolygonCover = expectedPartRecords[1];

        const response = await requestSender.createPolygonParts(polygonPartsPayload);
        const partRecords = await helperDB.find(parts.databaseObjectQualifiedName, Part);
        const polygonPartRecords = await helperDB.find(polygonParts.databaseObjectQualifiedName, PolygonPart);

        expect(response.status).toBe(httpStatusCodes.CREATED);
        expect(response.body).toStrictEqual<EntityIdentifierObject>({ polygonPartsEntityName: entityIdentifier });
        expect(response).toSatisfyApiSpec();

        expect(partRecords.sort((a, b) => a.insertionOrder - b.insertionOrder)).toMatchObject(expectedPartRecords);
        expect(polygonPartRecords).toMatchObject([expectedPolygonCover]);

        partRecords.forEach((partRecord, index) => {
          expect(partRecord.ingestionDateUTC).toBeBeforeOrEqualTo(new Date());
          expect(partRecord.footprint).toBePolygonGeometry();
          expect(partRecord.isProcessedPart).toBeTrue();
          expect(partRecord.insertionOrder).toBe(index + 1);
          expect(partRecord.id).toBeUuidV4();

          const relatedPolygonPartRecords = polygonPartRecords.filter((polygonPartRecord) => polygonPartRecord.partId === partRecord.id);

          for (const relatedPolygonPartRecord of relatedPolygonPartRecords) {
            expect(relatedPolygonPartRecord.ingestionDateUTC).toStrictEqual(partRecord.ingestionDateUTC);
            expect(relatedPolygonPartRecord.footprint).toBePolygonGeometry();
            expect(relatedPolygonPartRecord.insertionOrder).toStrictEqual(partRecord.insertionOrder);
            expect(relatedPolygonPartRecord.partId).toStrictEqual(partRecord.id);
            expect(relatedPolygonPartRecord.id).toBeUuidV4();
          }
        });

        expect.assertions(20);
      });

      it('should return 201 status code and create the resources for multiple parts, where the second is completely within the first (creating a hole)', async () => {
        const polygonPartsPayload = generatePolygonPartsPayload(2);
        const {
          entityIdentifier,
          entitiesNames: { parts, polygonParts },
        } = getEntitiesMetadata(polygonPartsPayload);
        const partData = polygonPartsPayload.partsData[0];
        const partDataHoleCreator = polygonPartsPayload.partsData[1];
        polygonPartsPayload.partsData = [
          { ...partData, ...{ footprint: (polygonEarth as FeatureCollection<Polygon>).features[0].geometry } },
          { ...partDataHoleCreator, ...{ footprint: (polygonHoleSplitter as FeatureCollection<Polygon>).features[0].geometry } },
        ];
        const expectedPartRecords = toExpectedPostgresResponse(polygonPartsPayload);
        const expectedPolygonPartRecords = expectedPartRecords.map(({ footprint, ...expectedPartRecord }) => {
          // eslint-disable-next-line @typescript-eslint/no-unsafe-assignment
          return { footprint: expect.anything(), ...expectedPartRecord };
        });

        const response = await requestSender.createPolygonParts(polygonPartsPayload);
        const partRecords = await helperDB.find(parts.databaseObjectQualifiedName, Part);
        const polygonPartRecords = await helperDB.find(polygonParts.databaseObjectQualifiedName, PolygonPart);

        expect(response.status).toBe(httpStatusCodes.CREATED);
        expect(response.body).toStrictEqual<EntityIdentifierObject>({ polygonPartsEntityName: entityIdentifier });
        expect(response).toSatisfyApiSpec();

        expect(partRecords.sort((a, b) => a.insertionOrder - b.insertionOrder)).toMatchObject(expectedPartRecords);
        expect(polygonPartRecords).toMatchObject(expectedPolygonPartRecords);
        expect(
          xor(polygonPartRecords[0].footprint.coordinates, [
            [
              [-180, -90],
              [180, -90],
              [180, 90],
              [-180, 90],
              [-180, -90],
            ],
            [
              [-20, -40],
              [20, -40],
              [20, 40],
              [-20, 40],
              [-20, -40],
            ],
          ])
        ).toHaveLength(0);
        expect(polygonPartRecords[1].footprint).toMatchObject(expectedPartRecords[1].footprint);

        partRecords.forEach((partRecord, index) => {
          expect(partRecord.ingestionDateUTC).toBeBeforeOrEqualTo(new Date());
          expect(partRecord.footprint).toBePolygonGeometry();
          expect(partRecord.isProcessedPart).toBeTrue();
          expect(partRecord.insertionOrder).toBe(index + 1);
          expect(partRecord.id).toBeUuidV4();

          const relatedPolygonPartRecords = polygonPartRecords.filter((polygonPartRecord) => polygonPartRecord.partId === partRecord.id);

          for (const relatedPolygonPartRecord of relatedPolygonPartRecords) {
            expect(relatedPolygonPartRecord.ingestionDateUTC).toStrictEqual(partRecord.ingestionDateUTC);
            expect(relatedPolygonPartRecord.footprint).toBePolygonGeometry();
            expect(relatedPolygonPartRecord.insertionOrder).toStrictEqual(partRecord.insertionOrder);
            expect(relatedPolygonPartRecord.partId).toStrictEqual(partRecord.id);
            expect(relatedPolygonPartRecord.id).toBeUuidV4();
          }
        });

        expect.assertions(27);
      });

      it('should return 201 status code and create the resources for multiple parts, where polygon parts are generated for a small area equal to or above threshold', async () => {
        const squareSideLength = applicationConfig.entities.polygonParts.minAreaSquareDeg ** 0.5;
        const partFootprints = [
          {
            type: 'Polygon',
            coordinates: [
              [
                [0, 0],
                [1 + squareSideLength, 0],
                [1 + squareSideLength, squareSideLength],
                [0, squareSideLength],
                [0, 0],
              ],
            ],
          },
          {
            type: 'Polygon',
            coordinates: [
              [
                [0, 0],
                [1, 0],
                [1, 90],
                [0, 90],
                [0, 0],
              ],
            ],
          },
        ] satisfies [Polygon, Polygon];
        const generatedPolygonPartsPayload = generatePolygonPartsPayload(2);
        const polygonPartsPayload = {
          ...generatedPolygonPartsPayload,
          partsData: generatedPolygonPartsPayload.partsData.map((partData, index) => {
            return { ...partData, footprint: partFootprints[index] };
          }),
        };
        const {
          entityIdentifier,
          entitiesNames: { parts, polygonParts },
        } = getEntitiesMetadata(polygonPartsPayload);
        const expectedPolygonPartFootprints = [
          {
            type: 'Polygon',
            coordinates: [
              [
                [1, 0],
                [1 + squareSideLength, 0],
                [1 + squareSideLength, squareSideLength],
                [1, squareSideLength],
                [1, 0],
              ],
            ],
          },
          {
            type: 'Polygon',
            coordinates: [
              [
                [0, 0],
                [1, 0],
                [1, 90],
                [0, 90],
                [0, 0],
              ],
            ],
          },
        ] satisfies [Polygon, Polygon];
        const expectedPartRecords = toExpectedPostgresResponse(polygonPartsPayload).map(({ footprint, ...expectedPartRecord }) => {
          // eslint-disable-next-line @typescript-eslint/no-unsafe-assignment
          return { footprint: expect.anything(), ...expectedPartRecord };
        });
        const expectedPolygonPartRecords = expectedPartRecords;

        const response = await requestSender.createPolygonParts(polygonPartsPayload);
        const partRecords = await helperDB.find(parts.databaseObjectQualifiedName, Part);
        const polygonPartRecords = await helperDB.find(polygonParts.databaseObjectQualifiedName, PolygonPart);

        expect(response.status).toBe(httpStatusCodes.CREATED);
        expect(response.body).toStrictEqual<EntityIdentifierObject>({ polygonPartsEntityName: entityIdentifier });
        expect(response).toSatisfyApiSpec();

        expect(partRecords.sort((a, b) => a.insertionOrder - b.insertionOrder)).toMatchObject(expectedPartRecords);
        expect(
          booleanEqual(partRecords[0].footprint, polygonPartsPayload.partsData[0].footprint, { precision: INTERNAL_DB_GEOM_PRECISION })
        ).toBeTrue();
        expect(
          booleanEqual(partRecords[1].footprint, polygonPartsPayload.partsData[1].footprint, { precision: INTERNAL_DB_GEOM_PRECISION })
        ).toBeTrue();
        expect(polygonPartRecords).toMatchObject(expectedPolygonPartRecords);
        expect(booleanEqual(polygonPartRecords[0].footprint, expectedPolygonPartFootprints[0], { precision: INTERNAL_DB_GEOM_PRECISION })).toBeTrue();
        expect(booleanEqual(polygonPartRecords[1].footprint, expectedPolygonPartFootprints[1], { precision: INTERNAL_DB_GEOM_PRECISION })).toBeTrue();

        partRecords.forEach((partRecord, index) => {
          expect(partRecord.ingestionDateUTC).toBeBeforeOrEqualTo(new Date());
          expect(partRecord.footprint).toBePolygonGeometry();
          expect(partRecord.isProcessedPart).toBeTrue();
          expect(partRecord.insertionOrder).toBe(index + 1);
          expect(partRecord.id).toBeUuidV4();

          const relatedPolygonPartRecords = polygonPartRecords.filter((polygonPartRecord) => polygonPartRecord.partId === partRecord.id);

          for (const relatedPolygonPartRecord of relatedPolygonPartRecords) {
            expect(relatedPolygonPartRecord.ingestionDateUTC).toStrictEqual(partRecord.ingestionDateUTC);
            expect(relatedPolygonPartRecord.footprint).toBePolygonGeometry();
            expect(relatedPolygonPartRecord.insertionOrder).toStrictEqual(partRecord.insertionOrder);
            expect(relatedPolygonPartRecord.partId).toStrictEqual(partRecord.id);
            expect(relatedPolygonPartRecord.id).toBeUuidV4();
          }
        });

        expect.assertions(29);
      });

      it('should return 201 status code and create the resources for multiple parts, where polygon parts are not generated for a small area below threshold', async () => {
        const squareSideLength = applicationConfig.entities.polygonParts.minAreaSquareDeg ** 0.5;
        const partFootprints = [
          {
            type: 'Polygon',
            coordinates: [
              [
                [0, 0],
                [1 + squareSideLength - Number.EPSILON, 0],
                [1 + squareSideLength - Number.EPSILON, squareSideLength],
                [0, squareSideLength],
                [0, 0],
              ],
            ],
          },
          {
            type: 'Polygon',
            coordinates: [
              [
                [0, 0],
                [1, 0],
                [1, 90],
                [0, 90],
                [0, 0],
              ],
            ],
          },
        ] satisfies [Polygon, Polygon];
        const generatedPolygonPartsPayload = generatePolygonPartsPayload(2);
        const polygonPartsPayload = {
          ...generatedPolygonPartsPayload,
          partsData: generatedPolygonPartsPayload.partsData.map((partData, index) => {
            return { ...partData, footprint: partFootprints[index] };
          }),
        };
        const {
          entityIdentifier,
          entitiesNames: { parts, polygonParts },
        } = getEntitiesMetadata(polygonPartsPayload);
        const expectedPolygonPartFootprint = {
          type: 'Polygon',
          coordinates: [
            [
              [0, 0],
              [1, 0],
              [1, 90],
              [0, 90],
              [0, 0],
            ],
          ],
        } satisfies Polygon;
        const expectedPartRecords = toExpectedPostgresResponse(polygonPartsPayload).map(({ footprint, ...expectedPartRecord }) => {
          // eslint-disable-next-line @typescript-eslint/no-unsafe-assignment
          return { footprint: expect.anything(), ...expectedPartRecord };
        });
        const expectedPolygonPartRecords = [expectedPartRecords[1]];

        const response = await requestSender.createPolygonParts(polygonPartsPayload);
        const partRecords = await helperDB.find(parts.databaseObjectQualifiedName, Part);
        const polygonPartRecords = await helperDB.find(polygonParts.databaseObjectQualifiedName, PolygonPart);

        expect(response.status).toBe(httpStatusCodes.CREATED);
        expect(response.body).toStrictEqual<EntityIdentifierObject>({ polygonPartsEntityName: entityIdentifier });
        expect(response).toSatisfyApiSpec();

        expect(partRecords.sort((a, b) => a.insertionOrder - b.insertionOrder)).toMatchObject(expectedPartRecords);
        expect(
          booleanEqual(partRecords[0].footprint, polygonPartsPayload.partsData[0].footprint, { precision: INTERNAL_DB_GEOM_PRECISION })
        ).toBeTrue();
        expect(
          booleanEqual(partRecords[1].footprint, polygonPartsPayload.partsData[1].footprint, { precision: INTERNAL_DB_GEOM_PRECISION })
        ).toBeTrue();
        expect(polygonPartRecords).toMatchObject(expectedPolygonPartRecords);
        expect(booleanEqual(polygonPartRecords[0].footprint, expectedPolygonPartFootprint, { precision: INTERNAL_DB_GEOM_PRECISION })).toBeTrue();

        partRecords.forEach((partRecord, index) => {
          expect(partRecord.ingestionDateUTC).toBeBeforeOrEqualTo(new Date());
          expect(partRecord.footprint).toBePolygonGeometry();
          expect(partRecord.isProcessedPart).toBeTrue();
          expect(partRecord.insertionOrder).toBe(index + 1);
          expect(partRecord.id).toBeUuidV4();

          const relatedPolygonPartRecords = polygonPartRecords.filter((polygonPartRecord) => polygonPartRecord.partId === partRecord.id);

          for (const relatedPolygonPartRecord of relatedPolygonPartRecords) {
            expect(relatedPolygonPartRecord.ingestionDateUTC).toStrictEqual(partRecord.ingestionDateUTC);
            expect(relatedPolygonPartRecord.footprint).toBePolygonGeometry();
            expect(relatedPolygonPartRecord.insertionOrder).toStrictEqual(partRecord.insertionOrder);
            expect(relatedPolygonPartRecord.partId).toStrictEqual(partRecord.id);
            expect(relatedPolygonPartRecord.id).toBeUuidV4();
          }
        });

        expect.assertions(23);
      });

      it('should return 201 status code and create the resources for multiple parts, where polygon parts are generated for a small area below threshold and not intersected by other polygon parts', async () => {
        const squareSideLength = applicationConfig.entities.polygonParts.minAreaSquareDeg ** 0.5;
        const partFootprints = [
          {
            type: 'Polygon',
            coordinates: [
              [
                [10, 0],
                [11, 0],
                [11, squareSideLength - Number.EPSILON],
                [10, squareSideLength],
                [10, 0],
              ],
            ],
          },
          {
            type: 'Polygon',
            coordinates: [
              [
                [0, 0],
                [1, 0],
                [1, 90],
                [0, 90],
                [0, 0],
              ],
            ],
          },
        ] satisfies [Polygon, Polygon];
        const generatedPolygonPartsPayload = generatePolygonPartsPayload(2);
        const polygonPartsPayload = {
          ...generatedPolygonPartsPayload,
          partsData: generatedPolygonPartsPayload.partsData.map((partData, index) => {
            return { ...partData, footprint: partFootprints[index] };
          }),
        };
        const {
          entityIdentifier,
          entitiesNames: { parts, polygonParts },
        } = getEntitiesMetadata(polygonPartsPayload);
        const expectedPolygonPartFootprints = [
          {
            type: 'Polygon',
            coordinates: [
              [
                [10, 0],
                [11, 0],
                [11, squareSideLength - Number.EPSILON],
                [10, squareSideLength],
                [10, 0],
              ],
            ],
          },
          {
            type: 'Polygon',
            coordinates: [
              [
                [0, 0],
                [1, 0],
                [1, 90],
                [0, 90],
                [0, 0],
              ],
            ],
          },
        ] satisfies [Polygon, Polygon];
        const expectedPartRecords = toExpectedPostgresResponse(polygonPartsPayload).map(({ footprint, ...expectedPartRecord }) => {
          // eslint-disable-next-line @typescript-eslint/no-unsafe-assignment
          return { footprint: expect.anything(), ...expectedPartRecord };
        });
        const expectedPolygonPartRecords = expectedPartRecords;

        const response = await requestSender.createPolygonParts(polygonPartsPayload);
        const partRecords = await helperDB.find(parts.databaseObjectQualifiedName, Part);
        const polygonPartRecords = await helperDB.find(polygonParts.databaseObjectQualifiedName, PolygonPart);

        expect(response.status).toBe(httpStatusCodes.CREATED);
        expect(response.body).toStrictEqual<EntityIdentifierObject>({ polygonPartsEntityName: entityIdentifier });
        expect(response).toSatisfyApiSpec();

        expect(partRecords.sort((a, b) => a.insertionOrder - b.insertionOrder)).toMatchObject(expectedPartRecords);
        expect(
          booleanEqual(partRecords[0].footprint, polygonPartsPayload.partsData[0].footprint, { precision: INTERNAL_DB_GEOM_PRECISION })
        ).toBeTrue();
        expect(
          booleanEqual(partRecords[1].footprint, polygonPartsPayload.partsData[1].footprint, { precision: INTERNAL_DB_GEOM_PRECISION })
        ).toBeTrue();
        expect(polygonPartRecords).toMatchObject(expectedPolygonPartRecords);
        expect(booleanEqual(polygonPartRecords[0].footprint, expectedPolygonPartFootprints[0], { precision: INTERNAL_DB_GEOM_PRECISION })).toBeTrue();
        expect(booleanEqual(polygonPartRecords[1].footprint, expectedPolygonPartFootprints[1], { precision: INTERNAL_DB_GEOM_PRECISION })).toBeTrue();

        partRecords.forEach((partRecord, index) => {
          expect(partRecord.ingestionDateUTC).toBeBeforeOrEqualTo(new Date());
          expect(partRecord.footprint).toBePolygonGeometry();
          expect(partRecord.isProcessedPart).toBeTrue();
          expect(partRecord.insertionOrder).toBe(index + 1);
          expect(partRecord.id).toBeUuidV4();

          const relatedPolygonPartRecords = polygonPartRecords.filter((polygonPartRecord) => polygonPartRecord.partId === partRecord.id);

          for (const relatedPolygonPartRecord of relatedPolygonPartRecords) {
            expect(relatedPolygonPartRecord.ingestionDateUTC).toStrictEqual(partRecord.ingestionDateUTC);
            expect(relatedPolygonPartRecord.footprint).toBePolygonGeometry();
            expect(relatedPolygonPartRecord.insertionOrder).toStrictEqual(partRecord.insertionOrder);
            expect(relatedPolygonPartRecord.partId).toStrictEqual(partRecord.id);
            expect(relatedPolygonPartRecord.id).toBeUuidV4();
          }
        });

        expect.assertions(29);
      });

      it('should return 201 status code if resolution degree is right on the lower border (0.000000167638063430786)', async () => {
        const polygonPartsPayload = generatePolygonPartsPayload(1);
        polygonPartsPayload.partsData = [{ ...polygonPartsPayload.partsData[0], resolutionDegree: CORE_VALIDATIONS.resolutionDeg.min }];
        const {
          entitiesNames: { parts, polygonParts },
        } = getEntitiesMetadata(polygonPartsPayload);
        const expectedPartRecord = toExpectedPostgresResponse(polygonPartsPayload);

        const response = await requestSender.createPolygonParts(polygonPartsPayload);

        const partRecords = await helperDB.find(parts.databaseObjectQualifiedName, Part);
        const polygonPartRecords = await helperDB.find(polygonParts.databaseObjectQualifiedName, PolygonPart);

        expect(partRecords).toMatchObject(expectedPartRecord);
        expect(polygonPartRecords).toMatchObject(expectedPartRecord);

        expect(response.status).toBe(httpStatusCodes.CREATED);
        expect(response).toSatisfyApiSpec();

        expect.assertions(4);
      });

      it('should return 201 status code if resolution degree is right on the upper border (0.703125)', async () => {
        const polygonPartsPayload = generatePolygonPartsPayload(1);
        polygonPartsPayload.partsData = [{ ...polygonPartsPayload.partsData[0], resolutionDegree: CORE_VALIDATIONS.resolutionDeg.max }];
        const {
          entitiesNames: { parts, polygonParts },
        } = getEntitiesMetadata(polygonPartsPayload);
        const expectedPartRecord = toExpectedPostgresResponse(polygonPartsPayload);

        const response = await requestSender.createPolygonParts(polygonPartsPayload);

        const partRecords = await helperDB.find(parts.databaseObjectQualifiedName, Part);
        const polygonPartRecords = await helperDB.find(polygonParts.databaseObjectQualifiedName, PolygonPart);

        expect(partRecords).toMatchObject(expectedPartRecord);
        expect(polygonPartRecords).toMatchObject(expectedPartRecord);

        expect(response.status).toBe(httpStatusCodes.CREATED);
        expect(response).toSatisfyApiSpec();

        expect.assertions(4);
      });

      it('should return 201 status code if resolution meter is right on the lower border (0.0185)', async () => {
        const polygonPartsPayload = generatePolygonPartsPayload(1);
        polygonPartsPayload.partsData = [{ ...polygonPartsPayload.partsData[0], resolutionMeter: INGESTION_VALIDATIONS.resolutionMeter.min }];
        const {
          entitiesNames: { parts, polygonParts },
        } = getEntitiesMetadata(polygonPartsPayload);
        const expectedPartRecord = toExpectedPostgresResponse(polygonPartsPayload);

        const response = await requestSender.createPolygonParts(polygonPartsPayload);

        const partRecords = await helperDB.find(parts.databaseObjectQualifiedName, Part);
        const polygonPartRecords = await helperDB.find(polygonParts.databaseObjectQualifiedName, PolygonPart);

        expect(partRecords).toMatchObject(expectedPartRecord);
        expect(polygonPartRecords).toMatchObject(expectedPartRecord);

        expect(response.status).toBe(httpStatusCodes.CREATED);
        expect(response).toSatisfyApiSpec();

        expect.assertions(4);
      });

      it('should return 201 status code if resolution meter is right on the upper border (78271.52)', async () => {
        const polygonPartsPayload = generatePolygonPartsPayload(1);
        polygonPartsPayload.partsData = [{ ...polygonPartsPayload.partsData[0], resolutionMeter: INGESTION_VALIDATIONS.resolutionMeter.max }];
        const {
          entitiesNames: { parts, polygonParts },
        } = getEntitiesMetadata(polygonPartsPayload);
        const expectedPartRecord = toExpectedPostgresResponse(polygonPartsPayload);

        const response = await requestSender.createPolygonParts(polygonPartsPayload);

        const partRecords = await helperDB.find(parts.databaseObjectQualifiedName, Part);
        const polygonPartRecords = await helperDB.find(polygonParts.databaseObjectQualifiedName, PolygonPart);

        expect(partRecords).toMatchObject(expectedPartRecord);
        expect(polygonPartRecords).toMatchObject(expectedPartRecord);

        expect(response.status).toBe(httpStatusCodes.CREATED);
        expect(response).toSatisfyApiSpec();

        expect.assertions(4);
      });

      it('should return 201 status code if source resolution meter is right on the lower border (0.0185)', async () => {
        const polygonPartsPayload = generatePolygonPartsPayload(1);
        polygonPartsPayload.partsData = [{ ...polygonPartsPayload.partsData[0], sourceResolutionMeter: INGESTION_VALIDATIONS.resolutionMeter.min }];
        const {
          entitiesNames: { parts, polygonParts },
        } = getEntitiesMetadata(polygonPartsPayload);
        const expectedPartRecord = toExpectedPostgresResponse(polygonPartsPayload);

        const response = await requestSender.createPolygonParts(polygonPartsPayload);

        const partRecords = await helperDB.find(parts.databaseObjectQualifiedName, Part);
        const polygonPartRecords = await helperDB.find(polygonParts.databaseObjectQualifiedName, PolygonPart);

        expect(partRecords).toMatchObject(expectedPartRecord);
        expect(polygonPartRecords).toMatchObject(expectedPartRecord);

        expect(response.status).toBe(httpStatusCodes.CREATED);
        expect(response).toSatisfyApiSpec();

        expect.assertions(4);
      });

      it('should return 201 status code if source resolution meter is right on the upper border (78271.52)', async () => {
        const polygonPartsPayload = generatePolygonPartsPayload(1);
        polygonPartsPayload.partsData = [{ ...polygonPartsPayload.partsData[0], sourceResolutionMeter: INGESTION_VALIDATIONS.resolutionMeter.max }];
        const {
          entitiesNames: { parts, polygonParts },
        } = getEntitiesMetadata(polygonPartsPayload);
        const expectedPartRecord = toExpectedPostgresResponse(polygonPartsPayload);

        const response = await requestSender.createPolygonParts(polygonPartsPayload);

        const partRecords = await helperDB.find(parts.databaseObjectQualifiedName, Part);
        const polygonPartRecords = await helperDB.find(polygonParts.databaseObjectQualifiedName, PolygonPart);

        expect(partRecords).toMatchObject(expectedPartRecord);
        expect(polygonPartRecords).toMatchObject(expectedPartRecord);

        expect(response.status).toBe(httpStatusCodes.CREATED);
        expect(response).toSatisfyApiSpec();

        expect.assertions(4);
      });

      it('should return 201 status code if horizontal accuracy ce90 is right on the lower border (0.01)', async () => {
        const polygonPartsPayload = generatePolygonPartsPayload(1);
        polygonPartsPayload.partsData = [
          { ...polygonPartsPayload.partsData[0], horizontalAccuracyCE90: INGESTION_VALIDATIONS.horizontalAccuracyCE90.min },
        ];
        const {
          entitiesNames: { parts, polygonParts },
        } = getEntitiesMetadata(polygonPartsPayload);
        const expectedPartRecord = toExpectedPostgresResponse(polygonPartsPayload);

        const response = await requestSender.createPolygonParts(polygonPartsPayload);

        const partRecords = await helperDB.find(parts.databaseObjectQualifiedName, Part);
        const polygonPartRecords = await helperDB.find(polygonParts.databaseObjectQualifiedName, PolygonPart);

        expect(partRecords).toMatchObject(expectedPartRecord);
        expect(polygonPartRecords).toMatchObject(expectedPartRecord);

        expect(response.status).toBe(httpStatusCodes.CREATED);
        expect(response).toSatisfyApiSpec();

        expect.assertions(4);
      });

      it('should return 201 status code if horizontal accuracy ce90 is right on the upper border (4000)', async () => {
        const polygonPartsPayload = generatePolygonPartsPayload(1);
        polygonPartsPayload.partsData = [
          { ...polygonPartsPayload.partsData[0], horizontalAccuracyCE90: INGESTION_VALIDATIONS.horizontalAccuracyCE90.max },
        ];
        const {
          entitiesNames: { parts, polygonParts },
        } = getEntitiesMetadata(polygonPartsPayload);
        const expectedPartRecord = toExpectedPostgresResponse(polygonPartsPayload);

        const response = await requestSender.createPolygonParts(polygonPartsPayload);

        const partRecords = await helperDB.find(parts.databaseObjectQualifiedName, Part);
        const polygonPartRecords = await helperDB.find(polygonParts.databaseObjectQualifiedName, PolygonPart);

        expect(partRecords).toMatchObject(expectedPartRecord);
        expect(polygonPartRecords).toMatchObject(expectedPartRecord);

        expect(response.status).toBe(httpStatusCodes.CREATED);
        expect(response).toSatisfyApiSpec();

        expect.assertions(4);
      });

      it.todo('test connection re-connection');
    });

    describe('PUT /polygonParts', () => {
      it('should return 200 status code on regular update with 3 non intersecting polygons', async () => {
        const insertPolygonPartsPayload = createInitPayloadRequest;
        await requestSender.createPolygonParts(insertPolygonPartsPayload);
        const updatePayload = separatePolygonsRequest;
        const {
          entityIdentifier,
          entitiesNames: { parts, polygonParts },
        } = getEntitiesMetadata(updatePayload);

        const response = await requestSender.updatePolygonParts(updatePayload, false);
        const partRecords = await helperDB.find(parts.databaseObjectQualifiedName, Part);
        const polygonPartRecords = await helperDB.find(polygonParts.databaseObjectQualifiedName, PolygonPart);

        expect(response.status).toBe(httpStatusCodes.OK);
        expect(response.body).toStrictEqual<EntityIdentifierObject>({ polygonPartsEntityName: entityIdentifier });
        expect(response).toSatisfyApiSpec();

        expect(polygonPartRecords).toHaveLength(4);
        expect(partRecords).toHaveLength(4);
        expect(partRecords[0].footprint).toEqual(worldFootprint);
        expect(partRecords[1].footprint).toEqual(franceFootprint);
        expect(partRecords[2].footprint).toEqual(germanyFootprint);
        expect(partRecords[3].footprint).toEqual(italyFootprint);
        expect(partRecords[1].insertionOrder).toBe(2);
        expect(partRecords[2].insertionOrder).toBe(3);
        expect(partRecords[3].insertionOrder).toBe(4);
        expect(partRecords[1].isProcessedPart).toBe(true);
        expect(partRecords[2].isProcessedPart).toBe(true);
        expect(partRecords[3].isProcessedPart).toBe(true);

        expect(polygonPartRecords[0].footprint).toEqual(worldMinusSeparateCountries);
        expect(polygonPartRecords[0].insertionOrder).toBe(1);

        expect.assertions(17);
      });

      it('should return 200 status code on regular update with 2 intersecting polygons', async () => {
        const insertPolygonPartsPayload = createInitPayloadRequest;
        await requestSender.createPolygonParts(insertPolygonPartsPayload);
        const updatePayload = intersectionWithItalyRequest;
        const {
          entityIdentifier,
          entitiesNames: { parts, polygonParts },
        } = getEntitiesMetadata(updatePayload);

        const response = await requestSender.updatePolygonParts(updatePayload, false);
        const partRecords = await helperDB.find(parts.databaseObjectQualifiedName, Part);
        const polygonPartRecords = await helperDB.find(polygonParts.databaseObjectQualifiedName, PolygonPart);

        expect(response.status).toBe(httpStatusCodes.OK);
        expect(response.body).toStrictEqual<EntityIdentifierObject>({ polygonPartsEntityName: entityIdentifier });
        expect(response).toSatisfyApiSpec();

        expect(polygonPartRecords).toHaveLength(3);
        expect(partRecords).toHaveLength(3);
        expect(partRecords[0].footprint).toEqual(worldFootprint);
        expect(partRecords[1].footprint).toEqual(italyFootprint);
        expect(partRecords[2].footprint).toEqual(intersectionWithItalyFootprint);
        expect(partRecords[1].insertionOrder).toBe(2);
        expect(partRecords[2].insertionOrder).toBe(3);
        expect(partRecords[1].isProcessedPart).toBe(true);
        expect(partRecords[2].isProcessedPart).toBe(true);

        expect(polygonPartRecords[1].footprint).toEqual(italyWithoutIntersection);

        expect.assertions(13);
      });

      it('should return 200 status code on swap update with world polygon', async () => {
        const insertPolygonPartsPayload = createInitPayloadRequest;
        await requestSender.createPolygonParts(insertPolygonPartsPayload);
        await requestSender.updatePolygonParts(separatePolygonsRequest, false);
        const updatePayload = createInitPayloadRequest;
        const {
          entityIdentifier,
          entitiesNames: { parts, polygonParts },
        } = getEntitiesMetadata(updatePayload);

        const response = await requestSender.updatePolygonParts(updatePayload, true);
        const partRecords = await helperDB.find(parts.databaseObjectQualifiedName, Part);
        const polygonPartRecords = await helperDB.find(polygonParts.databaseObjectQualifiedName, PolygonPart);

        expect(response.status).toBe(httpStatusCodes.OK);
        expect(response.body).toStrictEqual<EntityIdentifierObject>({ polygonPartsEntityName: entityIdentifier });
        expect(response).toSatisfyApiSpec();

        expect(polygonPartRecords).toHaveLength(1);
        expect(partRecords).toHaveLength(1);
        expect(partRecords[0].footprint).toEqual(worldFootprint);
        expect(polygonPartRecords[0].footprint).toEqual(worldFootprint);

        expect.assertions(7);
      });

      it('should return 200 status code and update the resources for a part with a small area (equal to or above threshold) intersecting existing polygon part (below threshold)', async () => {
        const squareSideLength = applicationConfig.entities.polygonParts.minAreaSquareDeg ** 0.5;
        const insertPolygonPartsPayload = generatePolygonPartsPayload({
          partsData: [
            {
              footprint: {
                type: 'Polygon',
                coordinates: [
                  [
                    [0, 0],
                    [squareSideLength, 0],
                    [squareSideLength, squareSideLength - Number.EPSILON],
                    [0, squareSideLength],
                    [0, 0],
                  ],
                ],
              },
            },
          ],
        });
        await requestSender.createPolygonParts(insertPolygonPartsPayload);
        const updatePolygonPartsPayload = generatePolygonPartsPayload({
          productId: insertPolygonPartsPayload.productId,
          productType: insertPolygonPartsPayload.productType,
          partsData: [
            {
              footprint: {
                type: 'Polygon',
                coordinates: [
                  [
                    [0, 0],
                    [squareSideLength, 0],
                    [squareSideLength, squareSideLength],
                    [0, squareSideLength],
                    [0, 0],
                  ],
                ],
              },
            },
          ],
        });
        const {
          entityIdentifier,
          entitiesNames: { parts, polygonParts },
        } = getEntitiesMetadata(insertPolygonPartsPayload);
        const expectedPartRecords = [
          ...toExpectedPostgresResponse(insertPolygonPartsPayload),
          ...toExpectedPostgresResponse(updatePolygonPartsPayload),
        ].map(({ footprint, ...expectedPartRecord }) => {
          // eslint-disable-next-line @typescript-eslint/no-unsafe-assignment
          return { footprint: expect.anything(), ...expectedPartRecord };
        });
        const expectedPolygonPartRecords = [expectedPartRecords[1]];

        const response = await requestSender.updatePolygonParts(updatePolygonPartsPayload, false);
        const partRecords = await helperDB.find(parts.databaseObjectQualifiedName, Part);
        const polygonPartRecords = await helperDB.find(polygonParts.databaseObjectQualifiedName, PolygonPart);

        expect(response.status).toBe(httpStatusCodes.OK);
        expect(response.body).toStrictEqual<EntityIdentifierObject>({ polygonPartsEntityName: entityIdentifier });
        expect(response).toSatisfyApiSpec();

        expect(partRecords.sort((a, b) => a.insertionOrder - b.insertionOrder)).toMatchObject(expectedPartRecords);
        expect(
          booleanEqual(partRecords[0].footprint, insertPolygonPartsPayload.partsData[0].footprint, { precision: INTERNAL_DB_GEOM_PRECISION })
        ).toBeTrue();
        expect(
          booleanEqual(partRecords[1].footprint, updatePolygonPartsPayload.partsData[0].footprint, { precision: INTERNAL_DB_GEOM_PRECISION })
        ).toBeTrue();
        expect(polygonPartRecords).toMatchObject(expectedPolygonPartRecords);
        expect(
          booleanEqual(polygonPartRecords[0].footprint, updatePolygonPartsPayload.partsData[0].footprint, { precision: INTERNAL_DB_GEOM_PRECISION })
        ).toBeTrue();

        partRecords.forEach((partRecord, index) => {
          expect(partRecord.ingestionDateUTC).toBeBeforeOrEqualTo(new Date());
          expect(partRecord.footprint).toBePolygonGeometry();
          expect(partRecord.isProcessedPart).toBeTrue();
          expect(partRecord.insertionOrder).toBe(index + 1);
          expect(partRecord.id).toBeUuidV4();

          const relatedPolygonPartRecords = polygonPartRecords.filter((polygonPartRecord) => polygonPartRecord.partId === partRecord.id);

          for (const relatedPolygonPartRecord of relatedPolygonPartRecords) {
            expect(relatedPolygonPartRecord.ingestionDateUTC).toStrictEqual(partRecord.ingestionDateUTC);
            expect(relatedPolygonPartRecord.footprint).toBePolygonGeometry();
            expect(relatedPolygonPartRecord.insertionOrder).toStrictEqual(partRecord.insertionOrder);
            expect(relatedPolygonPartRecord.partId).toStrictEqual(partRecord.id);
            expect(relatedPolygonPartRecord.id).toBeUuidV4();
          }
        });

        expect.assertions(23);
      });

      it('should return 200 status code and update the resources for a part with a small area (equal to or above threshold) not intersecting existing polygon parts (below threshold)', async () => {
        const squareSideLength = applicationConfig.entities.polygonParts.minAreaSquareDeg ** 0.5;
        const insertPolygonPartsPayload = generatePolygonPartsPayload({
          partsData: [
            {
              footprint: {
                type: 'Polygon',
                coordinates: [
                  [
                    [0, 0],
                    [squareSideLength, 0],
                    [squareSideLength, squareSideLength - Number.EPSILON],
                    [0, squareSideLength],
                    [0, 0],
                  ],
                ],
              },
            },
          ],
        });
        await requestSender.createPolygonParts(insertPolygonPartsPayload);
        const updatePolygonPartsPayload = generatePolygonPartsPayload({
          productId: insertPolygonPartsPayload.productId,
          productType: insertPolygonPartsPayload.productType,
          partsData: [
            {
              footprint: {
                type: 'Polygon',
                coordinates: [
                  [
                    [10, 0],
                    [10 + squareSideLength, 0],
                    [10 + squareSideLength, squareSideLength],
                    [10, squareSideLength],
                    [10, 0],
                  ],
                ],
              },
            },
          ],
        });
        const {
          entityIdentifier,
          entitiesNames: { parts, polygonParts },
        } = getEntitiesMetadata(insertPolygonPartsPayload);
        const expectedPartRecords = [
          ...toExpectedPostgresResponse(insertPolygonPartsPayload),
          ...toExpectedPostgresResponse(updatePolygonPartsPayload),
        ].map(({ footprint, ...expectedPartRecord }) => {
          // eslint-disable-next-line @typescript-eslint/no-unsafe-assignment
          return { footprint: expect.anything(), ...expectedPartRecord };
        });
        const expectedPolygonPartRecords = expectedPartRecords;

        const response = await requestSender.updatePolygonParts(updatePolygonPartsPayload, false);
        const partRecords = await helperDB.find(parts.databaseObjectQualifiedName, Part);
        const polygonPartRecords = await helperDB.find(polygonParts.databaseObjectQualifiedName, PolygonPart);

        expect(response.status).toBe(httpStatusCodes.OK);
        expect(response.body).toStrictEqual<EntityIdentifierObject>({ polygonPartsEntityName: entityIdentifier });
        expect(response).toSatisfyApiSpec();

        expect(partRecords.sort((a, b) => a.insertionOrder - b.insertionOrder)).toMatchObject(expectedPartRecords);
        expect(
          booleanEqual(partRecords[0].footprint, insertPolygonPartsPayload.partsData[0].footprint, { precision: INTERNAL_DB_GEOM_PRECISION })
        ).toBeTrue();
        expect(
          booleanEqual(partRecords[1].footprint, updatePolygonPartsPayload.partsData[0].footprint, { precision: INTERNAL_DB_GEOM_PRECISION })
        ).toBeTrue();
        expect(polygonPartRecords).toMatchObject(expectedPolygonPartRecords);
        expect(
          booleanEqual(polygonPartRecords[0].footprint, insertPolygonPartsPayload.partsData[0].footprint, { precision: INTERNAL_DB_GEOM_PRECISION })
        ).toBeTrue();
        expect(
          booleanEqual(polygonPartRecords[1].footprint, updatePolygonPartsPayload.partsData[0].footprint, { precision: INTERNAL_DB_GEOM_PRECISION })
        ).toBeTrue();

        partRecords.forEach((partRecord, index) => {
          expect(partRecord.ingestionDateUTC).toBeBeforeOrEqualTo(new Date());
          expect(partRecord.footprint).toBePolygonGeometry();
          expect(partRecord.isProcessedPart).toBeTrue();
          expect(partRecord.insertionOrder).toBe(index + 1);
          expect(partRecord.id).toBeUuidV4();

          const relatedPolygonPartRecords = polygonPartRecords.filter((polygonPartRecord) => polygonPartRecord.partId === partRecord.id);

          for (const relatedPolygonPartRecord of relatedPolygonPartRecords) {
            expect(relatedPolygonPartRecord.ingestionDateUTC).toStrictEqual(partRecord.ingestionDateUTC);
            expect(relatedPolygonPartRecord.footprint).toBePolygonGeometry();
            expect(relatedPolygonPartRecord.insertionOrder).toStrictEqual(partRecord.insertionOrder);
            expect(relatedPolygonPartRecord.partId).toStrictEqual(partRecord.id);
            expect(relatedPolygonPartRecord.id).toBeUuidV4();
          }
        });

        expect.assertions(29);
      });

      it('should return 200 status code and update the resources for a part with a small area (below threshold) intersecting existing polygon part (below threshold)', async () => {
        const squareSideLength = applicationConfig.entities.polygonParts.minAreaSquareDeg ** 0.5;
        const insertPolygonPartsPayload = generatePolygonPartsPayload({
          partsData: [
            {
              footprint: {
                type: 'Polygon',
                coordinates: [
                  [
                    [0, 0],
                    [squareSideLength, 0],
                    [squareSideLength, squareSideLength - Number.EPSILON],
                    [0, squareSideLength],
                    [0, 0],
                  ],
                ],
              },
            },
          ],
        });
        await requestSender.createPolygonParts(insertPolygonPartsPayload);
        const updatePolygonPartsPayload = generatePolygonPartsPayload({
          productId: insertPolygonPartsPayload.productId,
          productType: insertPolygonPartsPayload.productType,
          partsData: [
            {
              footprint: {
                type: 'Polygon',
                coordinates: [
                  [
                    [0, 0],
                    [squareSideLength, 0],
                    [squareSideLength - Number.EPSILON, squareSideLength],
                    [0, squareSideLength],
                    [0, 0],
                  ],
                ],
              },
            },
          ],
        });
        const {
          entityIdentifier,
          entitiesNames: { parts, polygonParts },
        } = getEntitiesMetadata(insertPolygonPartsPayload);
        const expectedPartRecords = [
          ...toExpectedPostgresResponse(insertPolygonPartsPayload),
          ...toExpectedPostgresResponse(updatePolygonPartsPayload),
        ].map(({ footprint, ...expectedPartRecord }) => {
          // eslint-disable-next-line @typescript-eslint/no-unsafe-assignment
          return { footprint: expect.anything(), ...expectedPartRecord };
        });
        const expectedPolygonPartRecords = [expectedPartRecords[1]];

        const response = await requestSender.updatePolygonParts(updatePolygonPartsPayload, false);
        const partRecords = await helperDB.find(parts.databaseObjectQualifiedName, Part);
        const polygonPartRecords = await helperDB.find(polygonParts.databaseObjectQualifiedName, PolygonPart);

        expect(response.status).toBe(httpStatusCodes.OK);
        expect(response.body).toStrictEqual<EntityIdentifierObject>({ polygonPartsEntityName: entityIdentifier });
        expect(response).toSatisfyApiSpec();

        expect(partRecords.sort((a, b) => a.insertionOrder - b.insertionOrder)).toMatchObject(expectedPartRecords);
        expect(
          booleanEqual(partRecords[0].footprint, insertPolygonPartsPayload.partsData[0].footprint, { precision: INTERNAL_DB_GEOM_PRECISION })
        ).toBeTrue();
        expect(
          booleanEqual(partRecords[1].footprint, updatePolygonPartsPayload.partsData[0].footprint, { precision: INTERNAL_DB_GEOM_PRECISION })
        ).toBeTrue();
        expect(polygonPartRecords).toMatchObject(expectedPolygonPartRecords);
        expect(
          booleanEqual(polygonPartRecords[0].footprint, updatePolygonPartsPayload.partsData[0].footprint, { precision: INTERNAL_DB_GEOM_PRECISION })
        ).toBeTrue();

        partRecords.forEach((partRecord, index) => {
          expect(partRecord.ingestionDateUTC).toBeBeforeOrEqualTo(new Date());
          expect(partRecord.footprint).toBePolygonGeometry();
          expect(partRecord.isProcessedPart).toBeTrue();
          expect(partRecord.insertionOrder).toBe(index + 1);
          expect(partRecord.id).toBeUuidV4();

          const relatedPolygonPartRecords = polygonPartRecords.filter((polygonPartRecord) => polygonPartRecord.partId === partRecord.id);

          for (const relatedPolygonPartRecord of relatedPolygonPartRecords) {
            expect(relatedPolygonPartRecord.ingestionDateUTC).toStrictEqual(partRecord.ingestionDateUTC);
            expect(relatedPolygonPartRecord.footprint).toBePolygonGeometry();
            expect(relatedPolygonPartRecord.insertionOrder).toStrictEqual(partRecord.insertionOrder);
            expect(relatedPolygonPartRecord.partId).toStrictEqual(partRecord.id);
            expect(relatedPolygonPartRecord.id).toBeUuidV4();
          }
        });

        expect.assertions(23);
      });

      it('should return 200 status code and update the resources for a part with a small area (below threshold) not intersecting existing polygon parts (below threshold)', async () => {
        const squareSideLength = applicationConfig.entities.polygonParts.minAreaSquareDeg ** 0.5;
        const insertPolygonPartsPayload = generatePolygonPartsPayload({
          partsData: [
            {
              footprint: {
                type: 'Polygon',
                coordinates: [
                  [
                    [0, 0],
                    [squareSideLength, 0],
                    [squareSideLength, squareSideLength - Number.EPSILON],
                    [0, squareSideLength],
                    [0, 0],
                  ],
                ],
              },
            },
          ],
        });
        await requestSender.createPolygonParts(insertPolygonPartsPayload);
        const updatePolygonPartsPayload = generatePolygonPartsPayload({
          productId: insertPolygonPartsPayload.productId,
          productType: insertPolygonPartsPayload.productType,
          partsData: [
            {
              footprint: {
                type: 'Polygon',
                coordinates: [
                  [
                    [10, 0],
                    [10 + squareSideLength, 0],
                    [10 + squareSideLength, squareSideLength - Number.EPSILON],
                    [10, squareSideLength],
                    [10, 0],
                  ],
                ],
              },
            },
          ],
        });
        const {
          entityIdentifier,
          entitiesNames: { parts, polygonParts },
        } = getEntitiesMetadata(insertPolygonPartsPayload);
        const expectedPartRecords = [
          ...toExpectedPostgresResponse(insertPolygonPartsPayload),
          ...toExpectedPostgresResponse(updatePolygonPartsPayload),
        ].map(({ footprint, ...expectedPartRecord }) => {
          // eslint-disable-next-line @typescript-eslint/no-unsafe-assignment
          return { footprint: expect.anything(), ...expectedPartRecord };
        });
        const expectedPolygonPartRecords = expectedPartRecords;

        const response = await requestSender.updatePolygonParts(updatePolygonPartsPayload, false);
        const partRecords = await helperDB.find(parts.databaseObjectQualifiedName, Part);
        const polygonPartRecords = await helperDB.find(polygonParts.databaseObjectQualifiedName, PolygonPart);

        expect(response.status).toBe(httpStatusCodes.OK);
        expect(response.body).toStrictEqual<EntityIdentifierObject>({ polygonPartsEntityName: entityIdentifier });
        expect(response).toSatisfyApiSpec();

        expect(partRecords.sort((a, b) => a.insertionOrder - b.insertionOrder)).toMatchObject(expectedPartRecords);
        expect(
          booleanEqual(partRecords[0].footprint, insertPolygonPartsPayload.partsData[0].footprint, { precision: INTERNAL_DB_GEOM_PRECISION })
        ).toBeTrue();
        expect(
          booleanEqual(partRecords[1].footprint, updatePolygonPartsPayload.partsData[0].footprint, { precision: INTERNAL_DB_GEOM_PRECISION })
        ).toBeTrue();
        expect(polygonPartRecords).toMatchObject(expectedPolygonPartRecords);
        expect(
          booleanEqual(polygonPartRecords[0].footprint, insertPolygonPartsPayload.partsData[0].footprint, { precision: INTERNAL_DB_GEOM_PRECISION })
        ).toBeTrue();
        expect(
          booleanEqual(polygonPartRecords[1].footprint, updatePolygonPartsPayload.partsData[0].footprint, { precision: INTERNAL_DB_GEOM_PRECISION })
        ).toBeTrue();

        partRecords.forEach((partRecord, index) => {
          expect(partRecord.ingestionDateUTC).toBeBeforeOrEqualTo(new Date());
          expect(partRecord.footprint).toBePolygonGeometry();
          expect(partRecord.isProcessedPart).toBeTrue();
          expect(partRecord.insertionOrder).toBe(index + 1);
          expect(partRecord.id).toBeUuidV4();

          const relatedPolygonPartRecords = polygonPartRecords.filter((polygonPartRecord) => polygonPartRecord.partId === partRecord.id);

          for (const relatedPolygonPartRecord of relatedPolygonPartRecords) {
            expect(relatedPolygonPartRecord.ingestionDateUTC).toStrictEqual(partRecord.ingestionDateUTC);
            expect(relatedPolygonPartRecord.footprint).toBePolygonGeometry();
            expect(relatedPolygonPartRecord.insertionOrder).toStrictEqual(partRecord.insertionOrder);
            expect(relatedPolygonPartRecord.partId).toStrictEqual(partRecord.id);
            expect(relatedPolygonPartRecord.id).toBeUuidV4();
          }
        });

        expect.assertions(29);
      });

      it('should return 200 status code and update the resources for a part with a small area (below threshold) intersecting existing polygon part (above threshold)', async () => {
        const squareSideLength = applicationConfig.entities.polygonParts.minAreaSquareDeg ** 0.5;
        const insertPolygonPartsPayload = generatePolygonPartsPayload({
          partsData: [
            {
              footprint: {
                type: 'Polygon',
                coordinates: [
                  [
                    [0, 0],
                    [1, 0],
                    [1, 1],
                    [0, 1],
                    [0, 0],
                  ],
                ],
              },
            },
          ],
        });
        await requestSender.createPolygonParts(insertPolygonPartsPayload);
        const updatePolygonPartsPayload = generatePolygonPartsPayload({
          productId: insertPolygonPartsPayload.productId,
          productType: insertPolygonPartsPayload.productType,
          partsData: [
            {
              footprint: {
                type: 'Polygon',
                coordinates: [
                  [
                    [0, 0],
                    [squareSideLength, 0],
                    [squareSideLength - Number.EPSILON, squareSideLength],
                    [0, squareSideLength],
                    [0, 0],
                  ],
                ],
              },
            },
          ],
        });
        const {
          entityIdentifier,
          entitiesNames: { parts, polygonParts },
        } = getEntitiesMetadata(insertPolygonPartsPayload);
        const expectedPolygonPartFootprints = [
          {
            type: 'Polygon',
            coordinates: [
              [
                [squareSideLength, 0],
                [1, 0],
                [1, 1],
                [0, 1],
                [0, squareSideLength],
                [squareSideLength - Number.EPSILON, squareSideLength],
                [squareSideLength, 0],
              ],
            ],
          },
          {
            type: 'Polygon',
            coordinates: [
              [
                [0, 0],
                [squareSideLength, 0],
                [squareSideLength - Number.EPSILON, squareSideLength],
                [0, squareSideLength],
                [0, 0],
              ],
            ],
          },
        ] satisfies [Polygon, Polygon];
        const expectedPartRecords = [
          ...toExpectedPostgresResponse(insertPolygonPartsPayload),
          ...toExpectedPostgresResponse(updatePolygonPartsPayload),
        ].map(({ footprint, ...expectedPartRecord }) => {
          // eslint-disable-next-line @typescript-eslint/no-unsafe-assignment
          return { footprint: expect.anything(), ...expectedPartRecord };
        });
        const expectedPolygonPartRecords = expectedPartRecords;

        const response = await requestSender.updatePolygonParts(updatePolygonPartsPayload, false);
        const partRecords = await helperDB.find(parts.databaseObjectQualifiedName, Part);
        const polygonPartRecords = await helperDB.find(polygonParts.databaseObjectQualifiedName, PolygonPart);

        expect(response.status).toBe(httpStatusCodes.OK);
        expect(response.body).toStrictEqual<EntityIdentifierObject>({ polygonPartsEntityName: entityIdentifier });
        expect(response).toSatisfyApiSpec();

        expect(partRecords.sort((a, b) => a.insertionOrder - b.insertionOrder)).toMatchObject(expectedPartRecords);
        expect(
          booleanEqual(partRecords[0].footprint, insertPolygonPartsPayload.partsData[0].footprint, { precision: INTERNAL_DB_GEOM_PRECISION })
        ).toBeTrue();
        expect(
          booleanEqual(partRecords[1].footprint, updatePolygonPartsPayload.partsData[0].footprint, { precision: INTERNAL_DB_GEOM_PRECISION })
        ).toBeTrue();
        expect(polygonPartRecords).toMatchObject(expectedPolygonPartRecords);
        expect(booleanEqual(polygonPartRecords[0].footprint, expectedPolygonPartFootprints[0], { precision: INTERNAL_DB_GEOM_PRECISION })).toBeTrue();
        expect(booleanEqual(polygonPartRecords[1].footprint, expectedPolygonPartFootprints[1], { precision: INTERNAL_DB_GEOM_PRECISION })).toBeTrue();

        partRecords.forEach((partRecord, index) => {
          expect(partRecord.ingestionDateUTC).toBeBeforeOrEqualTo(new Date());
          expect(partRecord.footprint).toBePolygonGeometry();
          expect(partRecord.isProcessedPart).toBeTrue();
          expect(partRecord.insertionOrder).toBe(index + 1);
          expect(partRecord.id).toBeUuidV4();

          const relatedPolygonPartRecords = polygonPartRecords.filter((polygonPartRecord) => polygonPartRecord.partId === partRecord.id);

          for (const relatedPolygonPartRecord of relatedPolygonPartRecords) {
            expect(relatedPolygonPartRecord.ingestionDateUTC).toStrictEqual(partRecord.ingestionDateUTC);
            expect(relatedPolygonPartRecord.footprint).toBePolygonGeometry();
            expect(relatedPolygonPartRecord.insertionOrder).toStrictEqual(partRecord.insertionOrder);
            expect(relatedPolygonPartRecord.partId).toStrictEqual(partRecord.id);
            expect(relatedPolygonPartRecord.id).toBeUuidV4();
          }
        });

        expect.assertions(29);
      });

      it('should return 200 status code and update the resources for a part with a small area (below threshold) not intersecting existing polygon part (above threshold)', async () => {
        const squareSideLength = applicationConfig.entities.polygonParts.minAreaSquareDeg ** 0.5;
        const insertPolygonPartsPayload = generatePolygonPartsPayload({
          partsData: [
            {
              footprint: {
                type: 'Polygon',
                coordinates: [
                  [
                    [0, 0],
                    [1, 0],
                    [1, 1],
                    [0, 1],
                    [0, 0],
                  ],
                ],
              },
            },
          ],
        });
        await requestSender.createPolygonParts(insertPolygonPartsPayload);
        const updatePolygonPartsPayload = generatePolygonPartsPayload({
          productId: insertPolygonPartsPayload.productId,
          productType: insertPolygonPartsPayload.productType,
          partsData: [
            {
              footprint: {
                type: 'Polygon',
                coordinates: [
                  [
                    [10, 0],
                    [10 + squareSideLength, 0],
                    [10 + squareSideLength - Number.EPSILON, squareSideLength],
                    [10, squareSideLength],
                    [10, 0],
                  ],
                ],
              },
            },
          ],
        });
        const {
          entityIdentifier,
          entitiesNames: { parts, polygonParts },
        } = getEntitiesMetadata(insertPolygonPartsPayload);
        const expectedPartRecords = [
          ...toExpectedPostgresResponse(insertPolygonPartsPayload),
          ...toExpectedPostgresResponse(updatePolygonPartsPayload),
        ].map(({ footprint, ...expectedPartRecord }) => {
          // eslint-disable-next-line @typescript-eslint/no-unsafe-assignment
          return { footprint: expect.anything(), ...expectedPartRecord };
        });
        const expectedPolygonPartRecords = expectedPartRecords;

        const response = await requestSender.updatePolygonParts(updatePolygonPartsPayload, false);
        const partRecords = await helperDB.find(parts.databaseObjectQualifiedName, Part);
        const polygonPartRecords = await helperDB.find(polygonParts.databaseObjectQualifiedName, PolygonPart);

        expect(response.status).toBe(httpStatusCodes.OK);
        expect(response.body).toStrictEqual<EntityIdentifierObject>({ polygonPartsEntityName: entityIdentifier });
        expect(response).toSatisfyApiSpec();

        expect(partRecords.sort((a, b) => a.insertionOrder - b.insertionOrder)).toMatchObject(expectedPartRecords);
        expect(
          booleanEqual(partRecords[0].footprint, insertPolygonPartsPayload.partsData[0].footprint, { precision: INTERNAL_DB_GEOM_PRECISION })
        ).toBeTrue();
        expect(
          booleanEqual(partRecords[1].footprint, updatePolygonPartsPayload.partsData[0].footprint, { precision: INTERNAL_DB_GEOM_PRECISION })
        ).toBeTrue();
        expect(polygonPartRecords).toMatchObject(expectedPolygonPartRecords);
        expect(
          booleanEqual(polygonPartRecords[0].footprint, insertPolygonPartsPayload.partsData[0].footprint, { precision: INTERNAL_DB_GEOM_PRECISION })
        ).toBeTrue();
        expect(
          booleanEqual(polygonPartRecords[1].footprint, updatePolygonPartsPayload.partsData[0].footprint, { precision: INTERNAL_DB_GEOM_PRECISION })
        ).toBeTrue();

        partRecords.forEach((partRecord, index) => {
          expect(partRecord.ingestionDateUTC).toBeBeforeOrEqualTo(new Date());
          expect(partRecord.footprint).toBePolygonGeometry();
          expect(partRecord.isProcessedPart).toBeTrue();
          expect(partRecord.insertionOrder).toBe(index + 1);
          expect(partRecord.id).toBeUuidV4();

          const relatedPolygonPartRecords = polygonPartRecords.filter((polygonPartRecord) => polygonPartRecord.partId === partRecord.id);

          for (const relatedPolygonPartRecord of relatedPolygonPartRecords) {
            expect(relatedPolygonPartRecord.ingestionDateUTC).toStrictEqual(partRecord.ingestionDateUTC);
            expect(relatedPolygonPartRecord.footprint).toBePolygonGeometry();
            expect(relatedPolygonPartRecord.insertionOrder).toStrictEqual(partRecord.insertionOrder);
            expect(relatedPolygonPartRecord.partId).toStrictEqual(partRecord.id);
            expect(relatedPolygonPartRecord.id).toBeUuidV4();
          }
        });

        expect.assertions(29);
      });
    });
  });

  describe('Bad Path', () => {
    describe('POST /polygonParts/:polygonPartsEntityName/aggregate', () => {
      it('should return 400 status code if polygonPartsEntityName is missing', async () => {
        const response = await requestSender.aggregateLayerMetadata({
          params: {} as unknown as AggregateLayerMetadataParams,
          body: { filter: null },
        });

        expect(response.status).toBe(httpStatusCodes.BAD_REQUEST);
        expect(response).toSatisfyApiSpec();

        expect.assertions(2);
      });

      it('should return 400 status code if polygonPartsEntityName is an invalid value', async () => {
        const response = await requestSender.aggregateLayerMetadata({
          params: { polygonPartsEntityName: 'invalid_name_without_right_suffix' as EntityIdentifier },
          body: { filter: null },
        });

        expect(response.status).toBe(httpStatusCodes.BAD_REQUEST);
        expect(response).toSatisfyApiSpec();

        expect.assertions(2);
      });

      it('should return 400 status code if shouldIgnoreFootprint in req query is an invalid value', async () => {
        const response = await requestSender.aggregateLayerMetadata({
          params: { polygonPartsEntityName: 'valid_name_orthophoto' as EntityIdentifier },
          body: { filter: null },
          query: { shouldIgnoreFootprint: 'bad value' as unknown as boolean },
        });

        expect(response.status).toBe(httpStatusCodes.BAD_REQUEST);
        expect(response).toSatisfyApiSpec();

        expect.assertions(2);
      });

      it('should return 400 status code if filter in req body is missing', async () => {
        const response = await requestSender.aggregateLayerMetadata({
          params: { polygonPartsEntityName: 'valid_name_orthophoto' },
          body: {} as unknown as AggregateLayerMetadataRequestBody,
        });

        expect(response.status).toBe(httpStatusCodes.BAD_REQUEST);
        expect(response).toSatisfyApiSpec();

        expect.assertions(2);
      });

      it('should return 400 status code if feature collection in req body has invalid structure', async () => {
        const response = await requestSender.aggregateLayerMetadata({
          params: { polygonPartsEntityName: 'valid_name_orthophoto' },
          body: { filter: { type: 'invalid', features: [] } as unknown as FeatureCollection<Polygon | MultiPolygon> },
        });

        expect(response.status).toBe(httpStatusCodes.BAD_REQUEST);
        expect(response).toSatisfyApiSpec();

        expect.assertions(2);
      });

      it('should return 400 status code if feature collection in req body is missing features', async () => {
        const response = await requestSender.aggregateLayerMetadata({
          params: { polygonPartsEntityName: 'valid_name_orthophoto' },
          body: { filter: { type: 'FeatureCollection' } as unknown as FeatureCollection<Polygon | MultiPolygon> },
        });

        expect(response.status).toBe(httpStatusCodes.BAD_REQUEST);
        expect(response).toSatisfyApiSpec();

        expect.assertions(2);
      });

      it('should return 400 status code if feature has invalid geometry type', async () => {
        const response = await requestSender.aggregateLayerMetadata({
          params: { polygonPartsEntityName: 'valid_name_orthophoto' },
          body: {
            filter: {
              type: 'FeatureCollection',
              features: [
                {
                  type: 'Feature',
                  properties: {},
                  geometry: {
                    type: 'Point',
                    coordinates: [0, 0],
                  } as unknown as Polygon | MultiPolygon,
                },
              ],
            },
          },
        });

        expect(response.status).toBe(httpStatusCodes.BAD_REQUEST);
        expect(response).toSatisfyApiSpec();

        expect.assertions(2);
      });

      test.each(aggregationFeaturePropertiesValidationTestCases)('$name', async ({ properties }) => {
        const response = await requestSender.aggregateLayerMetadata({
          params: { polygonPartsEntityName: 'valid_name_orthophoto' },
          body: {
            filter: {
              type: 'FeatureCollection',
              features: [
                {
                  type: 'Feature',
                  properties,
                  geometry: {
                    coordinates: [
                      [
                        [-180, -90],
                        [-180, 90],
                        [180, 90],
                        [180, -90],
                        [-180, -90],
                      ],
                    ],
                    type: 'Polygon',
                  },
                },
              ],
            },
          },
        });

        expect(response.status).toBe(httpStatusCodes.BAD_REQUEST);
        expect(response).toSatisfyApiSpec();

        expect.assertions(2);
      });
    });

    describe('POST /polygonParts/:polygonPartsEntityName/find', () => {
      it('should return 400 status code if shouldClip is not a boolean value', async () => {
        const response = await requestSender.findPolygonParts({
          params: { polygonPartsEntityName: 'valid_name_raster' as EntityIdentifier },
          body: { filter: featureCollection<Polygon | MultiPolygon>([]) },
          query: { shouldClip: 'invalid' as unknown as boolean },
        });

        expect(response.status).toBe(httpStatusCodes.BAD_REQUEST);
        expect(response).toSatisfyApiSpec();

        expect.assertions(2);
      });

      it('should return 400 status code if polygonPartsEntityName is an invalid value - must follow a regex pattern (start with [a-z] char)', async () => {
        const response = await requestSender.findPolygonParts({
          params: { polygonPartsEntityName: '0invalid_raster' as EntityIdentifier },
          body: { filter: featureCollection<Polygon | MultiPolygon>([]) },
        });

        expect(response.status).toBe(httpStatusCodes.BAD_REQUEST);
        expect(response).toSatisfyApiSpec();

        expect.assertions(2);
      });

      it('should return 400 status code if polygonPartsEntityName is an invalid value - must follow a regex pattern (contain [a-z0-9_] characters inside)', async () => {
        const response = await requestSender.findPolygonParts({
          params: { polygonPartsEntityName: 'invalid@name_raster' as EntityIdentifier },
          body: { filter: featureCollection<Polygon | MultiPolygon>([]) },
        });

        expect(response.status).toBe(httpStatusCodes.BAD_REQUEST);
        expect(response).toSatisfyApiSpec();

        expect.assertions(2);
      });

      it('should return 400 status code if polygonPartsEntityName is an invalid value - must follow a regex pattern (end with [a-z] char or [0-9] digit)', async () => {
        const response = await requestSender.findPolygonParts({
          params: { polygonPartsEntityName: 'invalid_' as EntityIdentifier },
          body: { filter: featureCollection<Polygon | MultiPolygon>([]) },
        });

        expect(response.status).toBe(httpStatusCodes.BAD_REQUEST);
        expect(response).toSatisfyApiSpec();

        expect.assertions(2);
      });

      it('should return 400 status code if polygonPartsEntityName is an invalid value - must follow a regex pattern (not less than 2 chars)', async () => {
        const response = await requestSender.findPolygonParts({
          params: { polygonPartsEntityName: 'a' as EntityIdentifier },
          body: { filter: featureCollection<Polygon | MultiPolygon>([]) },
        });

        expect(response.status).toBe(httpStatusCodes.BAD_REQUEST);
        expect(response).toSatisfyApiSpec();

        expect.assertions(2);
      });

      it('should return 400 status code if polygonPartsEntityName is an invalid value - must follow a regex pattern (not more than 63 chars)', async () => {
        const response = await requestSender.findPolygonParts({
          params: { polygonPartsEntityName: 'a'.repeat(64) as EntityIdentifier },
          body: { filter: featureCollection<Polygon | MultiPolygon>([]) },
        });

        expect(response.status).toBe(httpStatusCodes.BAD_REQUEST);
        expect(response).toSatisfyApiSpec();

        expect.assertions(2);
      });

      it('should return 400 status code if polygonPartsEntityName is an invalid value - must end with raster product type', async () => {
        const response = await requestSender.findPolygonParts({
          params: { polygonPartsEntityName: 'invalid_name' as EntityIdentifier },
          body: { filter: featureCollection<Polygon | MultiPolygon>([]) },
        });

        expect(response.status).toBe(httpStatusCodes.BAD_REQUEST);
        expect(response).toSatisfyApiSpec();

        expect.assertions(2);
      });

      it('should return 400 status code if polygonPartsEntityName is an invalid value - must resolve to a valid resource identifier (no longer than 63 chars)', async () => {
        mockGetConfig.mockImplementation((setting: string) => {
          return setting === 'application'
            ? { application: { entities: { parts: { namePrefix: 'very_long_prefix_', nameSuffix: '_very_long_suffix' } } } }
            : undefined;
        });
        const connectionManager = container.resolve<ConnectionManager>(ConnectionManager);
        await connectionManager.destroy();
        container.clearInstances();
        const app = await getApp({
          override: [
            { token: SERVICES.LOGGER, provider: { useValue: jsLogger({ enabled: false }) } },
            { token: SERVICES.TRACER, provider: { useValue: trace.getTracer('testTracer') } },
          ],
          useChild: true,
        });
        requestSender = new PolygonPartsRequestSender(app);

        const response = await requestSender.findPolygonParts({
          params: { polygonPartsEntityName: 'very_long_valid_name_orthophoto' as EntityIdentifier },
          body: { filter: featureCollection<Polygon | MultiPolygon>([]) },
        });

        expect(response.status).toBe(httpStatusCodes.BAD_REQUEST);
        expect(response).toSatisfyApiSpec();

        expect.assertions(2);
      });

      it('should return 400 status code if feature collection in req body is an invalid value - is not an object', async () => {
        const response = await requestSender.findPolygonParts({
          params: { polygonPartsEntityName: 'valid_name_orthophoto' as EntityIdentifier },
          body: { filter: 'invalid' as unknown as FeatureCollection<Polygon | MultiPolygon> },
        });

        expect(response.status).toBe(httpStatusCodes.BAD_REQUEST);
        expect(response).toSatisfyApiSpec();

        expect.assertions(2);
      });

      it('should return 400 status code if feature collection in req body is an invalid value - does not contain entry "type": "FeatureCollection"', async () => {
        const response = await requestSender.findPolygonParts({
          params: { polygonPartsEntityName: 'valid_name_orthophoto' as EntityIdentifier },
          body: { filter: { type: 'invalid', features: [] } as unknown as FeatureCollection<Polygon | MultiPolygon> },
        });

        expect(response.status).toBe(httpStatusCodes.BAD_REQUEST);
        expect(response).toSatisfyApiSpec();

        expect.assertions(2);
      });

      it('should return 400 status code if feature collection in req body is an invalid value - does not contain entry for "features" property', async () => {
        const response = await requestSender.findPolygonParts({
          params: { polygonPartsEntityName: 'valid_name_orthophoto' as EntityIdentifier },
          body: { filter: { type: 'FeatureCollection' } as unknown as FeatureCollection<Polygon | MultiPolygon> },
        });

        expect(response.status).toBe(httpStatusCodes.BAD_REQUEST);
        expect(response).toSatisfyApiSpec();

        expect.assertions(2);
      });

      it('should return 400 status code if feature collection in req body is an invalid value - "bbox" value must be an array with 4 or 6 items', async () => {
        const response = await requestSender.findPolygonParts({
          params: { polygonPartsEntityName: 'valid_name_orthophoto' as EntityIdentifier },
          body: {
            filter: {
              type: 'FeatureCollection',
              features: [],
              bbox: Array.from(
                {
                  length: faker.helpers.arrayElement([
                    faker.helpers.rangeToNumber({ min: 0, max: 3 }),
                    faker.helpers.rangeToNumber({ min: 5, max: 10 }),
                  ]),
                },
                () => faker.number.float()
              ) as BBox,
            } as unknown as FeatureCollection<Polygon | MultiPolygon>,
          },
        });

        expect(response.status).toBe(httpStatusCodes.BAD_REQUEST);
        expect(response).toSatisfyApiSpec();

        expect.assertions(2);
      });

      it('should return 400 status code if feature inside a feature collection in req body is an invalid value - does not contain entry "type": "Feature"', async () => {
        const response = await requestSender.findPolygonParts({
          params: { polygonPartsEntityName: 'valid_name_orthophoto' as EntityIdentifier },
          body: {
            filter: {
              type: 'FeatureCollection',
              features: [{ type: 'invalid', properties: {}, geometry: generatePolygon() }],
            } as unknown as FeatureCollection<Polygon | MultiPolygon>,
          },
        });

        expect(response.status).toBe(httpStatusCodes.BAD_REQUEST);
        expect(response).toSatisfyApiSpec();

        expect.assertions(2);
      });

      it('should return 400 status code if feature inside a feature collection in req body is an invalid value - does not contain entry for "properties" property', async () => {
        const response = await requestSender.findPolygonParts({
          params: { polygonPartsEntityName: 'valid_name_orthophoto' as EntityIdentifier },
          body: {
            filter: {
              type: 'FeatureCollection',
              features: [{ type: 'Feature', geometry: generatePolygon() }],
            } as unknown as FeatureCollection<Polygon | MultiPolygon>,
          },
        });

        expect(response.status).toBe(httpStatusCodes.BAD_REQUEST);
        expect(response).toSatisfyApiSpec();

        expect.assertions(2);
      });

      it('should return 400 status code if feature inside a feature collection in req body is an invalid value - does not contain entry for "geometry" property', async () => {
        const response = await requestSender.findPolygonParts({
          params: { polygonPartsEntityName: 'valid_name_orthophoto' as EntityIdentifier },
          body: {
            filter: {
              type: 'FeatureCollection',
              features: [{ type: 'Feature', properties: {} }],
            } as unknown as FeatureCollection<Polygon | MultiPolygon>,
          },
        });

        expect(response.status).toBe(httpStatusCodes.BAD_REQUEST);
        expect(response).toSatisfyApiSpec();

        expect.assertions(2);
      });

      it('should return 400 status code if feature inside a feature collection in req body is an invalid value - "id" value must be a number or string', async () => {
        const response = await requestSender.findPolygonParts({
          params: { polygonPartsEntityName: 'valid_name_orthophoto' as EntityIdentifier },
          body: {
            filter: {
              type: 'FeatureCollection',
              features: [
                {
                  type: 'Feature',
                  id: {} as unknown as string,
                  properties: {},
                  geometry: generatePolygon(),
                },
              ],
            },
          },
        });

        expect(response.status).toBe(httpStatusCodes.BAD_REQUEST);
        expect(response).toSatisfyApiSpec();

        expect.assertions(2);
      });

      it('should return 400 status code if feature inside a feature collection in req body is an invalid value - "id" value must be unique', async () => {
        const featureId = generateFeatureId();
        const response = await requestSender.findPolygonParts({
          params: { polygonPartsEntityName: 'valid_name_orthophoto' as EntityIdentifier },
          body: {
            filter: {
              type: 'FeatureCollection',
              features: [
                {
                  type: 'Feature',
                  id: featureId,
                  properties: {},
                  geometry: generatePolygon(),
                },
                {
                  type: 'Feature',
                  id: featureId,
                  properties: {},
                  geometry: generatePolygon(),
                },
              ],
            },
          },
        });

        expect(response.status).toBe(httpStatusCodes.BAD_REQUEST);
        expect(response).toSatisfyApiSpec();

        expect.assertions(2);
      });

      it('should return 400 status code if feature inside a feature collection in req body is an invalid value - "property" value must be an object or null', async () => {
        const response = await requestSender.findPolygonParts({
          params: { polygonPartsEntityName: 'valid_name_orthophoto' as EntityIdentifier },
          body: {
            filter: {
              type: 'FeatureCollection',
              features: [
                {
                  type: 'Feature',
                  properties: 'invalid' as unknown as Record<string, unknown>,
                  geometry: generatePolygon(),
                },
              ],
            },
          },
        });

        expect(response.status).toBe(httpStatusCodes.BAD_REQUEST);
        expect(response).toSatisfyApiSpec();

        expect.assertions(2);
      });

      it('should return 400 status code if feature inside a feature collection in req body is an invalid value - "geometry" value must be an object', async () => {
        const response = await requestSender.findPolygonParts({
          params: { polygonPartsEntityName: 'valid_name_orthophoto' as EntityIdentifier },
          body: {
            filter: {
              type: 'FeatureCollection',
              features: [
                {
                  type: 'Feature',
                  properties: {},
                  geometry: null as unknown as Polygon | MultiPolygon,
                },
              ],
            },
          },
        });

        expect(response.status).toBe(httpStatusCodes.BAD_REQUEST);
        expect(response).toSatisfyApiSpec();

        expect.assertions(2);
      });

      it('should return 400 status code if feature inside a feature collection in req body is an invalid value - "bbox" value must be an array with 4 or 6 items', async () => {
        const response = await requestSender.findPolygonParts({
          params: { polygonPartsEntityName: 'valid_name_orthophoto' as EntityIdentifier },
          body: {
            filter: {
              type: 'FeatureCollection',
              features: [
                {
                  type: 'Feature',
                  properties: {},
                  geometry: generatePolygon(),
                  bbox: Array.from(
                    {
                      length: faker.helpers.arrayElement([
                        faker.helpers.rangeToNumber({ min: 0, max: 3 }),
                        faker.helpers.rangeToNumber({ min: 5, max: 10 }),
                      ]),
                    },
                    () => faker.number.float()
                  ) as BBox,
                },
              ],
            },
          },
        });

        expect(response.status).toBe(httpStatusCodes.BAD_REQUEST);
        expect(response).toSatisfyApiSpec();

        expect.assertions(2);
      });

      it('should return 400 status code if geometry inside a feature, inside a feature collection, in req body is an invalid value - does not contain entry "type": "Polygon" or "type": "MultiPolygon"', async () => {
        const response = await requestSender.findPolygonParts({
          params: { polygonPartsEntityName: 'valid_name_orthophoto' as EntityIdentifier },
          body: {
            filter: {
              type: 'FeatureCollection',
              features: [
                {
                  type: 'Feature',
                  properties: {},
                  geometry: {
                    type: 'Point',
                    coordinates: [0, 0],
                  } as unknown as Polygon | MultiPolygon,
                },
              ],
            },
          },
        });

        expect(response.status).toBe(httpStatusCodes.BAD_REQUEST);
        expect(response).toSatisfyApiSpec();

        expect.assertions(2);
      });

      it('should return 400 status code if geometry inside a feature, inside a feature collection, in req body is an invalid value - does not contain entry for "coordinates" property', async () => {
        const response = await requestSender.findPolygonParts({
          params: { polygonPartsEntityName: 'valid_name_orthophoto' as EntityIdentifier },
          body: {
            filter: {
              type: 'FeatureCollection',
              features: [
                {
                  type: 'Feature',
                  properties: {},
                  geometry: {
                    type: 'Polygon',
                  } as unknown as Polygon,
                },
              ],
            },
          },
        });

        expect(response.status).toBe(httpStatusCodes.BAD_REQUEST);
        expect(response).toSatisfyApiSpec();

        expect.assertions(2);
      });

      it('should return 400 status code if geometry inside a feature, inside a feature collection, in req body is an invalid value - "bbox" value must be an array with 4 or 6 items', async () => {
        const response = await requestSender.findPolygonParts({
          params: { polygonPartsEntityName: 'valid_name_orthophoto' as EntityIdentifier },
          body: {
            filter: {
              type: 'FeatureCollection',
              features: [
                {
                  type: 'Feature',
                  properties: {},
                  geometry: {
                    type: 'Polygon',
                    coordinates: [
                      [
                        [0, 0],
                        [1, 0],
                        [1, 1],
                        [0, 1],
                        [0, 0],
                      ],
                    ],
                    bbox: Array.from(
                      {
                        length: faker.helpers.arrayElement([
                          faker.helpers.rangeToNumber({ min: 0, max: 3 }),
                          faker.helpers.rangeToNumber({ min: 5, max: 10 }),
                        ]),
                      },
                      () => faker.number.float()
                    ) as BBox,
                  } as unknown as Polygon,
                },
              ],
            },
          },
        });

        expect(response.status).toBe(httpStatusCodes.BAD_REQUEST);
        expect(response).toSatisfyApiSpec();

        expect.assertions(2);
      });

      it('should return 400 status code if geometry inside a feature, inside a feature collection, in req body is an invalid value - first and last vertices are not equal', async () => {
        const polygonPartsPayload = generatePolygonPartsPayload(1);
        const createPolygonPartsResponseBody = (await requestSender.createPolygonParts(polygonPartsPayload)).body as unknown as PolygonPartsResponse;
        const polygonPartsEntityName = createPolygonPartsResponseBody.polygonPartsEntityName;
        // TODO: update error message - add expect for specific error message

        const response = await requestSender.findPolygonParts({
          params: { polygonPartsEntityName },
          body: {
            filter: {
              type: 'FeatureCollection',
              features: [
                {
                  type: 'Feature',
                  properties: {},
                  geometry: {
                    type: 'Polygon',
                    coordinates: [
                      [
                        [0, 0],
                        [1, 0],
                        [1, 1],
                        [0, 1],
                        [0, 0.1],
                      ],
                    ],
                  },
                },
              ],
            },
          },
        });

        expect(response.status).toBe(httpStatusCodes.BAD_REQUEST);
        expect(response).toSatisfyApiSpec();

        expect.assertions(2);
      });

      it('should return 400 status code if geometry inside a feature, inside a feature collection, in req body is an invalid value - must have at least 3 vertices', async () => {
        const response = await requestSender.findPolygonParts({
          params: { polygonPartsEntityName: 'valid_name_orthophoto' as EntityIdentifier },
          body: {
            filter: {
              type: 'FeatureCollection',
              features: [
                {
                  type: 'Feature',
                  properties: {},
                  geometry: {
                    type: 'Polygon',
                    coordinates: [
                      [
                        [0, 0],
                        [1, 0],
                        [0, 0],
                      ],
                    ],
                  },
                },
              ],
            },
          },
        });

        expect(response.status).toBe(httpStatusCodes.BAD_REQUEST);
        expect(response).toSatisfyApiSpec();

        expect.assertions(2);
      });

      it('should return 400 status code if geometry inside a feature, inside a feature collection, in req body is an invalid value - hole must have at least 3 vertices', async () => {
        const response = await requestSender.findPolygonParts({
          params: { polygonPartsEntityName: 'valid_name_orthophoto' as EntityIdentifier },
          body: {
            filter: {
              type: 'FeatureCollection',
              features: [
                {
                  type: 'Feature',
                  properties: {},
                  geometry: {
                    type: 'Polygon',
                    coordinates: [
                      [
                        [0, 0],
                        [2, 0],
                        [2, 2],
                        [0, 2],
                        [0, 0],
                      ],
                      [
                        [1, 1],
                        [1.5, 1],
                        [1, 1],
                      ],
                    ],
                  },
                },
              ],
            },
          },
        });

        expect(response.status).toBe(httpStatusCodes.BAD_REQUEST);
        expect(response).toSatisfyApiSpec();

        expect.assertions(2);
      });

      const invalidGeometryTopologyTestCases = [
        {
          testCase: 'exterior ring must not cross itself',
          coordinates: [
            [
              [0, 0],
              [2, 0],
              [1, 1],
              [0, 2],
              [2, 2],
              [1, -1],
              [0, 0],
            ],
          ],
        },
        {
          testCase: 'exterior ring must not self-touch',
          coordinates: [
            [
              [0, 0],
              [2, 0],
              [1, 1],
              [1, 2],
              [1, 1],
              [0, 0],
            ],
          ],
        },
        {
          testCase: 'interior hole ring must not cross the exterior',
          coordinates: [
            [
              [0, 0],
              [3, 0],
              [3, 3],
              [0, 3],
              [0, 0],
            ],
            [
              [1, 1],
              [2, 1],
              [2, 4],
              [1, 4],
              [1, 1],
            ],
          ],
        },
        {
          testCase: 'interior hole rings must not cross each other',
          coordinates: [
            [
              [0, 0],
              [4, 0],
              [4, 4],
              [0, 4],
              [0, 0],
            ],
            [
              [1, 1],
              [2, 1],
              [2, 3],
              [1, 3],
              [1, 1],
            ],
            [
              [1, 1],
              [1, 2],
              [3, 2],
              [3, 1],
              [1, 1],
            ],
          ],
        },
        {
          testCase: 'interior hole ring must not touch the exterior ring along a line',
          coordinates: [
            [
              [0, 0],
              [3, 0],
              [3, 3],
              [0, 3],
              [0, 0],
            ],
            [
              [0, 1],
              [2, 1],
              [2, 2],
              [0, 2],
              [0, 1],
            ],
          ],
        },
        {
          testCase: 'interior hole rings must not touch each other along a line',
          coordinates: [
            [
              [0, 0],
              [4, 0],
              [4, 4],
              [0, 4],
              [0, 0],
            ],
            [
              [1, 1],
              [2, 1],
              [2, 2],
              [1, 2],
              [1, 1],
            ],
            [
              [2, 1],
              [3, 1],
              [3, 2],
              [2, 2],
              [2, 1],
            ],
          ],
        },
        {
          testCase: 'interior hole rings must be contained in exterior ring',
          coordinates: [
            [
              [0, 0],
              [2, 0],
              [2, 2],
              [0, 2],
              [0, 0],
            ],
            [
              [3, 3],
              [4, 3],
              [4, 4],
              [3, 4],
              [3, 3],
            ],
          ],
        },
        {
          testCase: 'interior hole rings must not split the geometry into more than one part',
          coordinates: [
            [
              [0, 0],
              [4, 0],
              [4, 4],
              [0, 4],
              [0, 0],
            ],
            [
              [2, 1],
              [4, 2],
              [0, 2],
              [2, 1],
            ],
          ],
        },
      ] satisfies { testCase: string; coordinates: Polygon['coordinates'] }[];

      it.each(invalidGeometryTopologyTestCases)(
        'should return 400 status code if polygon geometry inside a feature, inside a feature collection, in req body is an invalid value - $testCase',
        async ({ coordinates }) => {
          const polygonPartsPayload = generatePolygonPartsPayload(1);
          const createPolygonPartsResponseBody = (await requestSender.createPolygonParts(polygonPartsPayload))
            .body as unknown as PolygonPartsResponse;
          const polygonPartsEntityName = createPolygonPartsResponseBody.polygonPartsEntityName;

          const response = await requestSender.findPolygonParts({
            params: { polygonPartsEntityName },
            body: {
              filter: {
                type: 'FeatureCollection',
                features: [
                  {
                    type: 'Feature',
                    properties: {},
                    geometry: polygon(coordinates).geometry,
                  },
                ],
              },
            },
          });

          expect(response.status).toBe(httpStatusCodes.BAD_REQUEST);
          expect(response).toSatisfyApiSpec();

          expect.assertions(2);
        }
      );

      it.each(invalidGeometryTopologyTestCases)(
        'should return 400 status code if multi-polygon geometry inside a feature, inside a feature collection, in req body is an invalid value - $testCase',
        async ({ coordinates }) => {
          const polygonPartsPayload = generatePolygonPartsPayload(1);
          const createPolygonPartsResponseBody = (await requestSender.createPolygonParts(polygonPartsPayload))
            .body as unknown as PolygonPartsResponse;
          const polygonPartsEntityName = createPolygonPartsResponseBody.polygonPartsEntityName;

          const response = await requestSender.findPolygonParts({
            params: { polygonPartsEntityName },
            body: {
              filter: {
                type: 'FeatureCollection',
                features: [
                  {
                    type: 'Feature',
                    properties: {},
                    geometry: multiPolygon([coordinates]).geometry,
                  },
                ],
              },
            },
          });

          expect(response.status).toBe(httpStatusCodes.BAD_REQUEST);
          expect(response).toSatisfyApiSpec();

          expect.assertions(2);
        }
      );

      it('should return 400 status code if geometry inside a feature, inside a feature collection, in req body is an invalid value - multi-polygon parts must not overlap', async () => {
        const polygonPartsPayload = generatePolygonPartsPayload(1);
        const createPolygonPartsResponseBody = (await requestSender.createPolygonParts(polygonPartsPayload)).body as unknown as PolygonPartsResponse;
        const polygonPartsEntityName = createPolygonPartsResponseBody.polygonPartsEntityName;

        const response = await requestSender.findPolygonParts({
          params: { polygonPartsEntityName },
          body: {
            filter: featureCollection([
              multiPolygon([
                [
                  [
                    [0, 0],
                    [2, 0],
                    [2, 2],
                    [0, 2],
                    [0, 0],
                  ],
                ],
                [
                  [
                    [0, 1],
                    [2, 1],
                    [2, 3],
                    [0, 3],
                    [0, 1],
                  ],
                ],
              ]),
            ]),
          },
        });

        expect(response.status).toBe(httpStatusCodes.BAD_REQUEST);
        expect(response).toSatisfyApiSpec();

        expect.assertions(2);
      });

      it('should return 400 status code if geometry inside a feature, inside a feature collection, in req body is an invalid value - multi-polygon parts must not touch along a line', async () => {
        const polygonPartsPayload = generatePolygonPartsPayload(1);
        const createPolygonPartsResponseBody = (await requestSender.createPolygonParts(polygonPartsPayload)).body as unknown as PolygonPartsResponse;
        const polygonPartsEntityName = createPolygonPartsResponseBody.polygonPartsEntityName;

        const response = await requestSender.findPolygonParts({
          params: { polygonPartsEntityName },
          body: {
            filter: featureCollection([
              multiPolygon([
                [
                  [
                    [0, 0],
                    [2, 0],
                    [2, 2],
                    [0, 2],
                    [0, 0],
                  ],
                ],
                [
                  [
                    [2, 0],
                    [4, 0],
                    [2, 1],
                    [2, 0],
                  ],
                ],
              ]),
            ]),
          },
        });

        expect(response.status).toBe(httpStatusCodes.BAD_REQUEST);
        expect(response).toSatisfyApiSpec();

        expect.assertions(2);
      });

      it('should return 400 status code if geometry inside a feature, inside a feature collection, in req body is an invalid value - polygon must have coordinates values in (-180,180) range', async () => {
        const response = await requestSender.findPolygonParts({
          params: { polygonPartsEntityName: 'valid_name_raster' as EntityIdentifier },
          body: {
            filter: polygons([
              [
                [
                  [0, 0],
                  [180, 0],
                  [180 + Number.EPSILON, 90],
                  [0, 0],
                ],
              ],
            ]),
          },
        });

        expect(response.status).toBe(httpStatusCodes.BAD_REQUEST);
        expect(response).toSatisfyApiSpec();

        expect.assertions(2);
      });
    });

    describe('POST /polygonParts', () => {
      it('should return 400 status code if product type is an invalid value', async () => {
        const polygonPartsPayload = { ...generatePolygonPartsPayload(1), productType: 'bad value' };

        const response = await requestSender.createPolygonParts(polygonPartsPayload as PolygonPartsPayload);

        expect(response.status).toBe(httpStatusCodes.BAD_REQUEST);
        expect(response).toSatisfyApiSpec();

        expect.assertions(2);
      });

      it('should return 400 status code if catalog id is an invalid value', async () => {
        const polygonPartsPayload = { ...generatePolygonPartsPayload(1), catalogId: 'bad value' };

        const response = await requestSender.createPolygonParts(polygonPartsPayload);

        expect(response.status).toBe(httpStatusCodes.BAD_REQUEST);
        expect(response).toSatisfyApiSpec();

        expect.assertions(2);
      });

      it('should return 400 status code if product id is an invalid value', async () => {
        const polygonPartsPayload = { ...generatePolygonPartsPayload(1), productId: 'bad value' };

        const response = await requestSender.createPolygonParts(polygonPartsPayload);

        expect(response.status).toBe(httpStatusCodes.BAD_REQUEST);
        expect(response).toSatisfyApiSpec();

        expect.assertions(2);
      });

      it('should return 400 status code if product id has more than 38 characters', async () => {
        const polygonPartsPayload = { ...generatePolygonPartsPayload(1), productId: 'a123456789b123456789c123456789d12345678' };

        const response = await requestSender.createPolygonParts(polygonPartsPayload);

        expect(response.status).toBe(httpStatusCodes.BAD_REQUEST);
        expect(response).toSatisfyApiSpec();

        expect.assertions(2);
      });

      it('should return 400 status code if product version is an invalid value', async () => {
        const polygonPartsPayload = { ...generatePolygonPartsPayload(1), productVersion: 'bad value' };

        const response = await requestSender.createPolygonParts(polygonPartsPayload);

        expect(response.status).toBe(httpStatusCodes.BAD_REQUEST);
        expect(response).toSatisfyApiSpec();

        expect.assertions(2);
      });

      it('should return 400 status code if countries is an invalid value', async () => {
        const polygonPartsPayload = generatePolygonPartsPayload(1);
        polygonPartsPayload.partsData = [{ ...polygonPartsPayload.partsData[0], countries: [123] } as unknown as PolygonPartType];

        const response = await requestSender.createPolygonParts(polygonPartsPayload);

        expect(response.status).toBe(httpStatusCodes.BAD_REQUEST);
        expect(response).toSatisfyApiSpec();

        expect.assertions(2);
      });

      it('should return 400 status code if cities is an invalid value', async () => {
        const polygonPartsPayload = generatePolygonPartsPayload(1);
        polygonPartsPayload.partsData = [{ ...polygonPartsPayload.partsData[0], cities: [123] } as unknown as PolygonPartType];

        const response = await requestSender.createPolygonParts(polygonPartsPayload);

        expect(response.status).toBe(httpStatusCodes.BAD_REQUEST);
        expect(response).toSatisfyApiSpec();

        expect.assertions(2);
      });

      it('should return 400 status code if sensors is an invalid value', async () => {
        const polygonPartsPayload = generatePolygonPartsPayload(1);
        polygonPartsPayload.partsData = [{ ...polygonPartsPayload.partsData[0], sensors: 123 } as unknown as PolygonPartType];

        const response = await requestSender.createPolygonParts(polygonPartsPayload);

        expect(response.status).toBe(httpStatusCodes.BAD_REQUEST);
        expect(response).toSatisfyApiSpec();

        expect.assertions(2);
      });

      it('should return 400 status code if source name is an invalid value', async () => {
        const polygonPartsPayload = generatePolygonPartsPayload(1);
        polygonPartsPayload.partsData = [{ ...polygonPartsPayload.partsData[0], sourceName: 123 } as unknown as PolygonPartType];

        const response = await requestSender.createPolygonParts(polygonPartsPayload);

        expect(response.status).toBe(httpStatusCodes.BAD_REQUEST);
        expect(response).toSatisfyApiSpec();

        expect.assertions(2);
      });

      it('should return 400 status code if resolution degree is an invalid value', async () => {
        const polygonPartsPayload = generatePolygonPartsPayload(1);
        polygonPartsPayload.partsData = [{ ...polygonPartsPayload.partsData[0], resolutionDegree: 0 }];

        const response = await requestSender.createPolygonParts(polygonPartsPayload);

        expect(response.status).toBe(httpStatusCodes.BAD_REQUEST);
        expect(response).toSatisfyApiSpec();

        expect.assertions(2);
      });

      it('should return 400 status code if resolution meter is an invalid value', async () => {
        const polygonPartsPayload = generatePolygonPartsPayload(1);
        polygonPartsPayload.partsData = [{ ...polygonPartsPayload.partsData[0], resolutionMeter: 0 }];

        const response = await requestSender.createPolygonParts(polygonPartsPayload);

        expect(response.status).toBe(httpStatusCodes.BAD_REQUEST);
        expect(response).toSatisfyApiSpec();

        expect.assertions(2);
      });

      it('should return 400 status code if source resolution meter is an invalid value', async () => {
        const polygonPartsPayload = generatePolygonPartsPayload(1);
        polygonPartsPayload.partsData = [{ ...polygonPartsPayload.partsData[0], sourceResolutionMeter: 0 }];

        const response = await requestSender.createPolygonParts(polygonPartsPayload);

        expect(response.status).toBe(httpStatusCodes.BAD_REQUEST);
        expect(response).toSatisfyApiSpec();

        expect.assertions(2);
      });

      it('should return 400 status code if horizontal accuracy ce90 is an invalid value', async () => {
        const polygonPartsPayload = generatePolygonPartsPayload(1);
        polygonPartsPayload.partsData = [{ ...polygonPartsPayload.partsData[0], horizontalAccuracyCE90: 0 }];

        const response = await requestSender.createPolygonParts(polygonPartsPayload);

        expect(response.status).toBe(httpStatusCodes.BAD_REQUEST);
        expect(response).toSatisfyApiSpec();

        expect.assertions(2);
      });

      it('should return 400 status code if imaging time begin utc is an invalid value', async () => {
        const polygonPartsPayload = generatePolygonPartsPayload(1);
        polygonPartsPayload.partsData = [{ ...polygonPartsPayload.partsData[0], imagingTimeBeginUTC: 'bad value' } as unknown as PolygonPartType];

        const response = await requestSender.createPolygonParts(polygonPartsPayload);

        expect(response.status).toBe(httpStatusCodes.BAD_REQUEST);
        expect(response).toSatisfyApiSpec();

        expect.assertions(2);
      });

      it('should return 400 status code if imaging time end utc is an invalid value', async () => {
        const polygonPartsPayload = generatePolygonPartsPayload(1);
        polygonPartsPayload.partsData = [{ ...polygonPartsPayload.partsData[0], imagingTimeEndUTC: 'bad value' } as unknown as PolygonPartType];

        const response = await requestSender.createPolygonParts(polygonPartsPayload);

        expect(response.status).toBe(httpStatusCodes.BAD_REQUEST);
        expect(response).toSatisfyApiSpec();

        expect.assertions(2);
      });

      it.todo('should return 400 status code if imaging time begin utc is later than current datetime');
      it.todo('should return 400 status code if imaging time end utc is later than current datetime');
      it.todo('should return 400 status code if imaging time begin utc is later than imaging time end utc');
      it.todo('should return 400 status code if footprint is an invalid value - first and last vertices are not equal');

      it('should return 400 status code if footprint is an invalid value - polygon must have coordinates property', async () => {
        const polygonPartsPayload = generatePolygonPartsPayload(1);
        // eslint-disable-next-line @typescript-eslint/naming-convention
        const { coordinates, ...badFootprint } = randomPolygon(1, { num_vertices: 3 }).features[0].geometry;
        polygonPartsPayload.partsData = [{ ...polygonPartsPayload.partsData[0], footprint: badFootprint as unknown as Polygon }];

        const response = await requestSender.createPolygonParts(polygonPartsPayload);

        expect(response.status).toBe(httpStatusCodes.BAD_REQUEST);
        expect(response).toSatisfyApiSpec();

        expect.assertions(2);
      });

      it('should return 400 status code if footprint is an invalid value - polygon must have at least 3 vertices', async () => {
        const polygonPartsPayload = generatePolygonPartsPayload(1);
        // eslint-disable-next-line @typescript-eslint/naming-convention
        const badFootprint = randomPolygon(1, { num_vertices: 3 }).features[0].geometry;
        badFootprint.coordinates[0] = badFootprint.coordinates[0].filter((_, index) => (index === 1 ? false : true));
        polygonPartsPayload.partsData = [{ ...polygonPartsPayload.partsData[0], footprint: badFootprint }];

        const response = await requestSender.createPolygonParts(polygonPartsPayload);

        expect(response.status).toBe(httpStatusCodes.BAD_REQUEST);
        expect(response).toSatisfyApiSpec();

        expect.assertions(2);
      });

      it('should return 400 status code if footprint is an invalid value - polygon must have coordinates values in (-180,180) range', async () => {
        const polygonPartsPayload = generatePolygonPartsPayload(1);
        // eslint-disable-next-line @typescript-eslint/naming-convention
        const badFootprint = randomPolygon(1, { num_vertices: 3 }).features[0].geometry;
        badFootprint.coordinates[0][0][1] = 181;
        polygonPartsPayload.partsData = [{ ...polygonPartsPayload.partsData[0], footprint: badFootprint }];

        const response = await requestSender.createPolygonParts(polygonPartsPayload);

        expect(response.status).toBe(httpStatusCodes.BAD_REQUEST);
        expect(response).toSatisfyApiSpec();

        expect.assertions(2);
      });

      it('should return 400 status code if footprint is an invalid value - polygon must have type property', async () => {
        const polygonPartsPayload = generatePolygonPartsPayload(1);
        // eslint-disable-next-line @typescript-eslint/naming-convention
        const { type, ...badFootprint } = randomPolygon(1, { num_vertices: 3 }).features[0].geometry;
        polygonPartsPayload.partsData = [{ ...polygonPartsPayload.partsData[0], footprint: badFootprint as unknown as Polygon }];

        const response = await requestSender.createPolygonParts(polygonPartsPayload);

        expect(response.status).toBe(httpStatusCodes.BAD_REQUEST);
        expect(response).toSatisfyApiSpec();

        expect.assertions(2);
      });

      it('should return 400 status code if footprint is an invalid value - polygon must have type property set to Polygon', async () => {
        const polygonPartsPayload = generatePolygonPartsPayload(1);
        // eslint-disable-next-line @typescript-eslint/naming-convention
        const badFootprint = { ...randomPolygon(1, { num_vertices: 3 }).features[0].geometry, type: 'Point' };
        polygonPartsPayload.partsData = [{ ...polygonPartsPayload.partsData[0], footprint: badFootprint as unknown as Polygon }];

        const response = await requestSender.createPolygonParts(polygonPartsPayload);

        expect(response.status).toBe(httpStatusCodes.BAD_REQUEST);
        expect(response).toSatisfyApiSpec();

        expect.assertions(2);
      });

      it('should return 400 status code if source id is an invalid value', async () => {
        const polygonPartsPayload = generatePolygonPartsPayload(1);
        polygonPartsPayload.partsData = [{ ...polygonPartsPayload.partsData[0], sourceId: 123 } as unknown as PolygonPartType];

        const response = await requestSender.createPolygonParts(polygonPartsPayload);

        expect(response.status).toBe(httpStatusCodes.BAD_REQUEST);
        expect(response).toSatisfyApiSpec();

        expect.assertions(2);
      });

      it('should return 400 status code if description is an invalid value', async () => {
        const polygonPartsPayload = generatePolygonPartsPayload(1);
        polygonPartsPayload.partsData = [{ ...polygonPartsPayload.partsData[0], description: 123 } as unknown as PolygonPartType];

        const response = await requestSender.createPolygonParts(polygonPartsPayload);

        expect(response.status).toBe(httpStatusCodes.BAD_REQUEST);
        expect(response).toSatisfyApiSpec();

        expect.assertions(2);
      });

      it('should return 400 status code if partsData has no items', async () => {
        const polygonPartsPayload = generatePolygonPartsPayload(1);
        polygonPartsPayload.partsData = [];

        const response = await requestSender.createPolygonParts(polygonPartsPayload);

        expect(response.status).toBe(httpStatusCodes.BAD_REQUEST);
        expect(response).toSatisfyApiSpec();

        expect.assertions(2);
      });
    });

    describe('PUT /polygonParts', () => {
      beforeEach(async () => {
        const insertPolygonPartsPayload = createInitPayloadRequest;
        await requestSender.createPolygonParts(insertPolygonPartsPayload);
      });

      it('should return 400 status code if product type is an invalid value', async () => {
        const updatePolygonPartsPayload = { ...intersectionWithItalyRequest, productType: 'bad value' };

        const response = await requestSender.updatePolygonParts(updatePolygonPartsPayload as unknown as PolygonPartsPayload, false);

        expect(response.status).toBe(httpStatusCodes.BAD_REQUEST);
        expect(response).toSatisfyApiSpec();

        expect.assertions(2);
      });

      it('should return 400 status code if catalog id is an invalid value', async () => {
        const updatePolygonPartsPayload = { ...intersectionWithItalyRequest, catalogId: 'bad value' };

        const response = await requestSender.updatePolygonParts(updatePolygonPartsPayload, false);

        expect(response.status).toBe(httpStatusCodes.BAD_REQUEST);
        expect(response).toSatisfyApiSpec();

        expect.assertions(2);
      });

      it('should return 400 status code if product id is an invalid value', async () => {
        const updatePolygonPartsPayload = { ...intersectionWithItalyRequest, productId: 'bad value' };
        const response = await requestSender.updatePolygonParts(updatePolygonPartsPayload, true);

        expect(response.status).toBe(httpStatusCodes.BAD_REQUEST);
        expect(response).toSatisfyApiSpec();

        expect.assertions(2);
      });

      it('should return 400 status code if product version is an invalid value', async () => {
        const updatePolygonPartsPayload = { ...intersectionWithItalyRequest, productVersion: 'bad value' };
        const response = await requestSender.updatePolygonParts(updatePolygonPartsPayload, true);

        expect(response.status).toBe(httpStatusCodes.BAD_REQUEST);
        expect(response).toSatisfyApiSpec();

        expect.assertions(2);
      });

      it('should return 400 status code if countries is an invalid value', async () => {
        const updatePolygonPartsPayload = { ...intersectionWithItalyRequest };
        updatePolygonPartsPayload.partsData = [{ ...updatePolygonPartsPayload.partsData[0], countries: [123] } as unknown as PolygonPartType];

        const response = await requestSender.updatePolygonParts(updatePolygonPartsPayload, true);

        expect(response.status).toBe(httpStatusCodes.BAD_REQUEST);
        expect(response).toSatisfyApiSpec();

        expect.assertions(2);
      });

      it('should return 400 status code if cities is an invalid value', async () => {
        const updatePolygonPartsPayload = { ...intersectionWithItalyRequest };
        updatePolygonPartsPayload.partsData = [{ ...updatePolygonPartsPayload.partsData[0], cities: [123] } as unknown as PolygonPartType];

        const response = await requestSender.updatePolygonParts(updatePolygonPartsPayload, true);

        expect(response.status).toBe(httpStatusCodes.BAD_REQUEST);
        expect(response).toSatisfyApiSpec();

        expect.assertions(2);
      });

      it('should return 400 status code if sensors is an invalid value', async () => {
        const updatePolygonPartsPayload = { ...intersectionWithItalyRequest };
        updatePolygonPartsPayload.partsData = [{ ...updatePolygonPartsPayload.partsData[0], sensors: 123 } as unknown as PolygonPartType];

        const response = await requestSender.updatePolygonParts(updatePolygonPartsPayload, true);

        expect(response.status).toBe(httpStatusCodes.BAD_REQUEST);
        expect(response).toSatisfyApiSpec();

        expect.assertions(2);
      });

      it('should return 400 status code if source name is an invalid value', async () => {
        const updatePolygonPartsPayload = { ...intersectionWithItalyRequest };
        updatePolygonPartsPayload.partsData = [{ ...updatePolygonPartsPayload.partsData[0], sourceName: 123 } as unknown as PolygonPartType];

        const response = await requestSender.updatePolygonParts(updatePolygonPartsPayload, true);

        expect(response.status).toBe(httpStatusCodes.BAD_REQUEST);
        expect(response).toSatisfyApiSpec();

        expect.assertions(2);
      });

      it('should return 400 status code if resolution degree is an invalid value', async () => {
        const updatePolygonPartsPayload = { ...intersectionWithItalyRequest };
        updatePolygonPartsPayload.partsData = [{ ...updatePolygonPartsPayload.partsData[0], resolutionDegree: 123 } as unknown as PolygonPartType];

        const response = await requestSender.updatePolygonParts(updatePolygonPartsPayload, true);

        expect(response.status).toBe(httpStatusCodes.BAD_REQUEST);
        expect(response).toSatisfyApiSpec();

        expect.assertions(2);
      });

      it('should return 400 status code if resolution meter is an invalid value', async () => {
        const updatePolygonPartsPayload = { ...intersectionWithItalyRequest };
        updatePolygonPartsPayload.partsData = [{ ...updatePolygonPartsPayload.partsData[0], resolutionMeter: 0 } as unknown as PolygonPartType];

        const response = await requestSender.updatePolygonParts(updatePolygonPartsPayload, true);

        expect(response.status).toBe(httpStatusCodes.BAD_REQUEST);
        expect(response).toSatisfyApiSpec();

        expect.assertions(2);
      });

      it('should return 400 status code if source resolution meter is an invalid value', async () => {
        const updatePolygonPartsPayload = { ...intersectionWithItalyRequest };
        updatePolygonPartsPayload.partsData = [{ ...updatePolygonPartsPayload.partsData[0], sourceResolutionMeter: 0 } as unknown as PolygonPartType];

        const response = await requestSender.updatePolygonParts(updatePolygonPartsPayload, true);

        expect(response.status).toBe(httpStatusCodes.BAD_REQUEST);
        expect(response).toSatisfyApiSpec();

        expect.assertions(2);
      });

      it('should return 400 status code if horizontal accuracy ce90 is an invalid value', async () => {
        const updatePolygonPartsPayload = { ...intersectionWithItalyRequest };
        updatePolygonPartsPayload.partsData = [
          { ...updatePolygonPartsPayload.partsData[0], horizontalAccuracyCE90: 5000 } as unknown as PolygonPartType,
        ];

        const response = await requestSender.updatePolygonParts(updatePolygonPartsPayload, true);

        expect(response.status).toBe(httpStatusCodes.BAD_REQUEST);
        expect(response).toSatisfyApiSpec();

        expect.assertions(2);
      });

      it('should return 400 status code if imaging time begin utc is an invalid value', async () => {
        const updatePolygonPartsPayload = { ...intersectionWithItalyRequest };
        updatePolygonPartsPayload.partsData = [
          { ...updatePolygonPartsPayload.partsData[0], imagingTimeBeginUTC: 'bad value' } as unknown as PolygonPartType,
        ];

        const response = await requestSender.updatePolygonParts(updatePolygonPartsPayload, true);

        expect(response.status).toBe(httpStatusCodes.BAD_REQUEST);
        expect(response).toSatisfyApiSpec();

        expect.assertions(2);
      });

      it('should return 400 status code if imaging time end utc is an invalid value', async () => {
        const updatePolygonPartsPayload = { ...intersectionWithItalyRequest };
        updatePolygonPartsPayload.partsData = [
          { ...updatePolygonPartsPayload.partsData[0], imagingTimeEndUTC: 'bad value' } as unknown as PolygonPartType,
        ];

        const response = await requestSender.updatePolygonParts(updatePolygonPartsPayload, true);

        expect(response.status).toBe(httpStatusCodes.BAD_REQUEST);
        expect(response).toSatisfyApiSpec();

        expect.assertions(2);
      });

      it('should return 400 status code if footprint is an invalid value - polygon must have coordinates property', async () => {
        const updatePolygonPartsPayload = { ...intersectionWithItalyRequest };
        // eslint-disable-next-line @typescript-eslint/naming-convention
        const { coordinates, ...badFootprint } = randomPolygon(1, { num_vertices: 3 }).features[0].geometry;
        updatePolygonPartsPayload.partsData = [{ ...updatePolygonPartsPayload.partsData[0], footprint: badFootprint as unknown as Polygon }];

        const response = await requestSender.createPolygonParts(updatePolygonPartsPayload);

        expect(response.status).toBe(httpStatusCodes.BAD_REQUEST);
        expect(response).toSatisfyApiSpec();

        expect.assertions(2);
      });

      it('should return 400 status code if footprint is an invalid value - polygon must have at least 3 vertices', async () => {
        const updatePolygonPartsPayload = { ...intersectionWithItalyRequest };
        // eslint-disable-next-line @typescript-eslint/naming-convention
        const badFootprint = randomPolygon(1, { num_vertices: 3 }).features[0].geometry;
        badFootprint.coordinates[0] = badFootprint.coordinates[0].filter((_, index) => (index === 1 ? false : true));
        updatePolygonPartsPayload.partsData = [{ ...updatePolygonPartsPayload.partsData[0], footprint: badFootprint }];

        const response = await requestSender.createPolygonParts(updatePolygonPartsPayload);

        expect(response.status).toBe(httpStatusCodes.BAD_REQUEST);
        expect(response).toSatisfyApiSpec();

        expect.assertions(2);
      });

      it('should return 400 status code if footprint is an invalid value - polygon must have coordinates values in (-180,180) range', async () => {
        const updatePolygonPartsPayload = { ...intersectionWithItalyRequest };
        // eslint-disable-next-line @typescript-eslint/naming-convention
        const badFootprint = randomPolygon(1, { num_vertices: 3 }).features[0].geometry;
        badFootprint.coordinates[0][0][1] = 181;
        updatePolygonPartsPayload.partsData = [{ ...updatePolygonPartsPayload.partsData[0], footprint: badFootprint }];

        const response = await requestSender.createPolygonParts(updatePolygonPartsPayload);

        expect(response.status).toBe(httpStatusCodes.BAD_REQUEST);
        expect(response).toSatisfyApiSpec();

        expect.assertions(2);
      });

      it('should return 400 status code if footprint is an invalid value - polygon must have type property', async () => {
        const updatePolygonPartsPayload = { ...intersectionWithItalyRequest };
        // eslint-disable-next-line @typescript-eslint/naming-convention
        const { type, ...badFootprint } = randomPolygon(1, { num_vertices: 3 }).features[0].geometry;
        updatePolygonPartsPayload.partsData = [{ ...updatePolygonPartsPayload.partsData[0], footprint: badFootprint as unknown as Polygon }];

        const response = await requestSender.updatePolygonParts(updatePolygonPartsPayload, false);

        expect(response.status).toBe(httpStatusCodes.BAD_REQUEST);
        expect(response).toSatisfyApiSpec();

        expect.assertions(2);
      });

      it('should return 400 status code if footprint is an invalid value - polygon must have type property set to Polygon', async () => {
        const updatePolygonPartsPayload = { ...intersectionWithItalyRequest };
        // eslint-disable-next-line @typescript-eslint/naming-convention
        const badFootprint = { ...randomPolygon(1, { num_vertices: 3 }).features[0].geometry, type: 'Point' };
        updatePolygonPartsPayload.partsData = [{ ...updatePolygonPartsPayload.partsData[0], footprint: badFootprint as unknown as Polygon }];

        const response = await requestSender.updatePolygonParts(updatePolygonPartsPayload, true);

        expect(response.status).toBe(httpStatusCodes.BAD_REQUEST);
        expect(response).toSatisfyApiSpec();

        expect.assertions(2);
      });

      it('should return 400 status code if source id is an invalid value', async () => {
        const updatePolygonPartsPayload = { ...intersectionWithItalyRequest };
        updatePolygonPartsPayload.partsData = [{ ...updatePolygonPartsPayload.partsData[0], sourceId: 123 } as unknown as PolygonPartType];

        const response = await requestSender.updatePolygonParts(updatePolygonPartsPayload, true);

        expect(response.status).toBe(httpStatusCodes.BAD_REQUEST);
        expect(response).toSatisfyApiSpec();

        expect.assertions(2);
      });

      it('should return 400 status code if description is an invalid value', async () => {
        const updatePolygonPartsPayload = { ...intersectionWithItalyRequest };
        updatePolygonPartsPayload.partsData = [{ ...updatePolygonPartsPayload.partsData[0], description: 123 } as unknown as PolygonPartType];

        const response = await requestSender.updatePolygonParts(updatePolygonPartsPayload, true);

        expect(response.status).toBe(httpStatusCodes.BAD_REQUEST);
        expect(response).toSatisfyApiSpec();

        expect.assertions(2);
      });

      it('should return 400 status code if partsData has no items', async () => {
        const updatePolygonPartsPayload = { ...intersectionWithItalyRequest };
        updatePolygonPartsPayload.partsData = [];

        const response = await requestSender.updatePolygonParts(updatePolygonPartsPayload, true);

        expect(response.status).toBe(httpStatusCodes.BAD_REQUEST);
        expect(response.body).toMatchObject({ message: `request/body/partsData must NOT have fewer than 1 items` });
        expect(response).toSatisfyApiSpec();

        expect.assertions(3);
      });
    });
  });

  describe('Sad Path', () => {
    describe('POST /polygonParts/:polygonPartsEntityName/aggregate', () => {
      it('should return 404 status code if polygon part resource does not exist', async () => {
        const polygonPartsPayload = createInitPayloadRequest;
        await requestSender.createPolygonParts(polygonPartsPayload);
        const { entityIdentifier } = getEntitiesMetadata(polygonPartsPayload);
        const notExistingEntityName = 'not_existing_orthophoto';

        const response = await requestSender.aggregateLayerMetadata({
          params: { polygonPartsEntityName: notExistingEntityName },
          body: { filter: null },
        });

        expect(response.status).toBe(httpStatusCodes.NOT_FOUND);
        expect(response).toSatisfyApiSpec();
        expect(entityIdentifier).not.toBe(notExistingEntityName);

        expect.assertions(3);
      });

      it('should return 500 status code for a database error during aggregation', async () => {
        const polygonPartsPayload = createInitPayloadRequest;
        await requestSender.createPolygonParts(polygonPartsPayload);
        const { entityIdentifier } = getEntitiesMetadata(polygonPartsPayload);

        const expectedErrorMessage = 'aggregation query error';
        const spyGetRawOne = jest.spyOn(SelectQueryBuilder.prototype, 'getRawOne').mockRejectedValueOnce(new Error(expectedErrorMessage));

        const response = await requestSender.aggregateLayerMetadata({
          params: { polygonPartsEntityName: entityIdentifier },
          body: { filter: null },
        });

        expect(response.status).toBe(httpStatusCodes.INTERNAL_SERVER_ERROR);
        expect(response.body).toMatchObject({ message: expectedErrorMessage });
        expect(response).toSatisfyApiSpec();
        expect(spyGetRawOne).toHaveBeenCalledTimes(1);

        spyGetRawOne.mockRestore();
        expect.assertions(4);
      });
    });

    describe('POST /polygonParts/:polygonPartsEntityName/find', () => {
      it('should return 404 status code if a polygon part resource does not exists', async () => {
        const polygonPartsEntityName = 'very_long_valid_name_orthophoto';

        const response = await requestSender.findPolygonParts({
          params: { polygonPartsEntityName },
          body: { filter: featureCollection<Polygon | MultiPolygon>([]) },
        });

        expect(response.status).toBe(httpStatusCodes.NOT_FOUND);
        expect(response.body).toMatchObject({ message: `Table with the name '${polygonPartsEntityName}' doesn't exists` });
        expect(response).toSatisfyApiSpec();

        expect.assertions(3);
      });

      it('should return 500 status code for a database error - geometry validity check query error', async () => {
        const polygonPartsPayload = generatePolygonPartsPayload(1);
        const {
          entityIdentifier,
          entitiesNames: { polygonParts },
        } = getEntitiesMetadata(polygonPartsPayload);
        await helperDB.createTable(polygonParts.entityName, schema);
        const expectedErrorMessage = 'query error';
        const spyQuery = jest.spyOn(EntityManager.prototype, 'query').mockRejectedValueOnce(new Error(expectedErrorMessage));

        const response = await requestSender.findPolygonParts({
          params: { polygonPartsEntityName: entityIdentifier },
          body: { filter: featureCollection<Polygon | MultiPolygon>([{ type: 'Feature', geometry: generatePolygon(), properties: {} }]) },
        });

        expect(response.status).toBe(httpStatusCodes.INTERNAL_SERVER_ERROR);
        expect(response.body).toMatchObject({ message: expectedErrorMessage });
        expect(response).toSatisfyApiSpec();
        expect(spyQuery).toHaveBeenCalledTimes(1);

        spyQuery.mockRestore();
        expect.assertions(4);
      });

      it('should return 500 status code for a database error - find polygon parts query error', async () => {
        const polygonPartsPayload = generatePolygonPartsPayload(1);
        const {
          entityIdentifier,
          entitiesNames: { polygonParts },
        } = getEntitiesMetadata(polygonPartsPayload);
        await helperDB.createTable(polygonParts.entityName, schema);
        const expectedErrorMessage = 'find query error';
        const spyGetRawOne = jest.spyOn(SelectQueryBuilder.prototype, 'getRawOne').mockRejectedValueOnce(new Error(expectedErrorMessage));

        const response = await requestSender.findPolygonParts({
          params: { polygonPartsEntityName: entityIdentifier },
          body: { filter: featureCollection<Polygon | MultiPolygon>([]) },
        });

        expect(response.status).toBe(httpStatusCodes.INTERNAL_SERVER_ERROR);
        expect(response.body).toMatchObject({ message: expectedErrorMessage });
        expect(response).toSatisfyApiSpec();
        expect(spyGetRawOne).toHaveBeenCalledTimes(1);

        spyGetRawOne.mockRestore();
        expect.assertions(4);
      });

      it('should return 500 status code for a database error - find polygon parts query unexpected empty response', async () => {
        const polygonPartsPayload = generatePolygonPartsPayload(1);
        const {
          entityIdentifier,
          entitiesNames: { polygonParts },
        } = getEntitiesMetadata(polygonPartsPayload);
        await helperDB.createTable(polygonParts.entityName, schema);
        const expectedErrorMessage = 'Could not generate response';
        const spyGetRawOne = jest.spyOn(SelectQueryBuilder.prototype, 'getRawOne').mockResolvedValueOnce(undefined);

        const response = await requestSender.findPolygonParts({
          params: { polygonPartsEntityName: entityIdentifier },
          body: { filter: featureCollection<Polygon | MultiPolygon>([]) },
        });

        expect(response.status).toBe(httpStatusCodes.INTERNAL_SERVER_ERROR);
        expect(response.body).toMatchObject({ message: expectedErrorMessage });
        expect(response).toSatisfyApiSpec();
        expect(spyGetRawOne).toHaveBeenCalledTimes(1);

        spyGetRawOne.mockRestore();
        expect.assertions(4);
      });
    });

    describe('POST /polygonParts', () => {
      it('should return 409 status code if a part resource already exists', async () => {
        const polygonPartsPayload = generatePolygonPartsPayload(1);
        const {
          entitiesNames: { parts },
        } = getEntitiesMetadata(polygonPartsPayload);
        await helperDB.createTable(parts.entityName, schema);

        const response = await requestSender.createPolygonParts(polygonPartsPayload);

        expect(response.status).toBe(httpStatusCodes.CONFLICT);
        expect(response.body).toMatchObject({ message: `Table with the name '${parts.databaseObjectQualifiedName}' already exists` });
        expect(response).toSatisfyApiSpec();

        expect.assertions(3);
      });

      it('should return 409 status code if a polygon part resource already exists', async () => {
        const polygonPartsPayload = generatePolygonPartsPayload(1);
        const {
          entitiesNames: { polygonParts },
        } = getEntitiesMetadata(polygonPartsPayload);
        await helperDB.createTable(polygonParts.entityName, schema);

        const response = await requestSender.createPolygonParts(polygonPartsPayload);

        expect(response.status).toBe(httpStatusCodes.CONFLICT);
        expect(response.body).toMatchObject({ message: `Table with the name '${polygonParts.databaseObjectQualifiedName}' already exists` });
        expect(response).toSatisfyApiSpec();

        expect.assertions(3);
      });

      it('should return 500 status code for a database error - set search_path error', async () => {
        const polygonPartsPayload = generatePolygonPartsPayload(1);
        const {
          entitiesNames: { parts, polygonParts },
        } = getEntitiesMetadata(polygonPartsPayload);
        const expectedErrorMessage = 'search_path error';
        const spyQuery = jest.spyOn(EntityManager.prototype, 'query').mockRejectedValueOnce(new Error(expectedErrorMessage));

        const response = await requestSender.createPolygonParts(polygonPartsPayload);

        expect(response.status).toBe(httpStatusCodes.INTERNAL_SERVER_ERROR);
        expect(response.body).toMatchObject({ message: expectedErrorMessage });
        expect(response).toSatisfyApiSpec();
        expect(spyQuery).toHaveBeenCalledTimes(1);

        const existsParts = await helperDB.tableExists(parts.entityName, schema);
        const existsPolygonParts = await helperDB.tableExists(polygonParts.entityName, schema);
        expect(existsParts).toBeFalse();
        expect(existsPolygonParts).toBeFalse();

        expect.assertions(6);
      });

      it('should return 500 status code for a database error - verify available tables (first table) error', async () => {
        const polygonPartsPayload = generatePolygonPartsPayload(1);
        const {
          entitiesNames: { parts, polygonParts },
        } = getEntitiesMetadata(polygonPartsPayload);
        const expectedErrorMessage = 'exists error';
        const spyGetExists = jest.spyOn(SelectQueryBuilder.prototype, 'getExists').mockRejectedValueOnce(new Error(expectedErrorMessage));

        const response = await requestSender.createPolygonParts(polygonPartsPayload);

        expect(response.status).toBe(httpStatusCodes.INTERNAL_SERVER_ERROR);
        expect(response.body).toMatchObject({ message: expectedErrorMessage });
        expect(response).toSatisfyApiSpec();
        expect(spyGetExists).toHaveBeenCalledTimes(2);

        spyGetExists.mockRestore();

        const existsParts = await helperDB.tableExists(parts.entityName, schema);
        const existsPolygonParts = await helperDB.tableExists(polygonParts.entityName, schema);
        expect(existsParts).toBeFalse();
        expect(existsPolygonParts).toBeFalse();

        expect.assertions(6);
      });

      it('should return 500 status code for a database error - verify available tables (second table) error', async () => {
        const polygonPartsPayload = generatePolygonPartsPayload(1);
        const {
          entitiesNames: { parts, polygonParts },
        } = getEntitiesMetadata(polygonPartsPayload);
        const expectedErrorMessage = 'exists error';
        const spyGetExists = jest
          .spyOn(SelectQueryBuilder.prototype, 'getExists')
          .mockResolvedValueOnce(false)
          .mockRejectedValueOnce(new Error(expectedErrorMessage));

        const response = await requestSender.createPolygonParts(polygonPartsPayload);

        expect(response.status).toBe(httpStatusCodes.INTERNAL_SERVER_ERROR);
        expect(response.body).toMatchObject({ message: expectedErrorMessage });
        expect(response).toSatisfyApiSpec();
        expect(spyGetExists).toHaveBeenCalledTimes(2);

        spyGetExists.mockRestore();

        const existsParts = await helperDB.tableExists(parts.entityName, schema);
        const existsPolygonParts = await helperDB.tableExists(polygonParts.entityName, schema);
        expect(existsParts).toBeFalse();
        expect(existsPolygonParts).toBeFalse();

        expect.assertions(6);
      });

      it('should return 500 status code for a database error - create tables error', async () => {
        const polygonPartsPayload = generatePolygonPartsPayload(1);
        const {
          entitiesNames: { parts, polygonParts },
        } = getEntitiesMetadata(polygonPartsPayload);
        // eslint-disable-next-line @typescript-eslint/unbound-method
        const originalQuery = EntityManager.prototype.query;
        const expectedErrorMessage = 'query error';
        const spyQuery = jest
          .spyOn(EntityManager.prototype, 'query')
          .mockImplementationOnce(originalQuery)
          .mockRejectedValueOnce(new Error(expectedErrorMessage));

        const response = await requestSender.createPolygonParts(polygonPartsPayload);

        expect(response.status).toBe(httpStatusCodes.INTERNAL_SERVER_ERROR);
        expect(response.body).toMatchObject({ message: expectedErrorMessage });
        expect(response).toSatisfyApiSpec();
        expect(spyQuery).toHaveBeenCalledTimes(2);

        const existsParts = await helperDB.tableExists(parts.entityName, schema);
        const existsPolygonParts = await helperDB.tableExists(polygonParts.entityName, schema);
        expect(existsParts).toBeFalse();
        expect(existsPolygonParts).toBeFalse();

        expect.assertions(6);
      });

      it('should return 500 status code for a database error - save error', async () => {
        const polygonPartsPayload = generatePolygonPartsPayload(1);
        const {
          entitiesNames: { parts, polygonParts },
        } = getEntitiesMetadata(polygonPartsPayload);
        const expectedErrorMessage = 'save error';
        const spySave = jest.spyOn(Repository.prototype, 'save').mockRejectedValueOnce(new Error(expectedErrorMessage));

        const response = await requestSender.createPolygonParts(polygonPartsPayload);

        expect(response.status).toBe(httpStatusCodes.INTERNAL_SERVER_ERROR);
        expect(response.body).toMatchObject({ message: expectedErrorMessage });
        expect(response).toSatisfyApiSpec();
        expect(spySave).toHaveBeenCalledTimes(1);

        const existsParts = await helperDB.tableExists(parts.entityName, schema);
        const existsPolygonParts = await helperDB.tableExists(polygonParts.entityName, schema);
        expect(existsParts).toBeFalse();
        expect(existsPolygonParts).toBeFalse();

        expect.assertions(6);
      });

      it('should return 500 status code for a database error - calculate polygon parts error', async () => {
        const polygonPartsPayload = generatePolygonPartsPayload(1);
        const {
          entitiesNames: { parts, polygonParts },
        } = getEntitiesMetadata(polygonPartsPayload);
        // eslint-disable-next-line @typescript-eslint/unbound-method
        const originalQuery = EntityManager.prototype.query;
        const expectedErrorMessage = 'query error';
        const spyQuery = jest
          .spyOn(EntityManager.prototype, 'query')
          .mockImplementationOnce(originalQuery)
          .mockImplementationOnce(originalQuery)
          .mockRejectedValueOnce(new Error(expectedErrorMessage));

        const response = await requestSender.createPolygonParts(polygonPartsPayload);

        expect(response.status).toBe(httpStatusCodes.INTERNAL_SERVER_ERROR);
        expect(response.body).toMatchObject({ message: expectedErrorMessage });
        expect(response).toSatisfyApiSpec();
        expect(spyQuery).toHaveBeenCalledTimes(3);

        const existsParts = await helperDB.tableExists(parts.entityName, schema);
        const existsPolygonParts = await helperDB.tableExists(polygonParts.entityName, schema);
        expect(existsParts).toBeFalse();
        expect(existsPolygonParts).toBeFalse();

        expect.assertions(6);
      });

      it.todo('should return 500 status code for a database error - no connection');
      it.todo('should return 500 status code for a database error - timeout');
    });

    describe('PUT /polygonParts', () => {
      afterEach(() => {
        jest.restoreAllMocks(); // Restore original implementations
      });
      it("should return 404 status code if a part resource doesn't exist", async () => {
        const updatePayload = separatePolygonsRequest;
        const {
          entitiesNames: { parts },
        } = getEntitiesMetadata(updatePayload);

        const response = await requestSender.updatePolygonParts(updatePayload, false);

        expect(response.status).toBe(httpStatusCodes.NOT_FOUND);
        expect(response.body).toMatchObject({ message: `Table with the name '${parts.databaseObjectQualifiedName}' doesn't exists` });
        expect(response).toSatisfyApiSpec();

        expect.assertions(3);
      });

      it("should return 404 status code if a polygon part resource doesn't exist", async () => {
        const updatePayload = separatePolygonsRequest;
        const {
          entitiesNames: { parts, polygonParts },
        } = getEntitiesMetadata(updatePayload);
        await helperDB.createTable(parts.entityName, schema);

        const response = await requestSender.updatePolygonParts(updatePayload, false);

        expect(response.status).toBe(httpStatusCodes.NOT_FOUND);
        expect(response.body).toMatchObject({ message: `Table with the name '${polygonParts.databaseObjectQualifiedName}' doesn't exists` });
        expect(response).toSatisfyApiSpec();

        expect.assertions(3);
      });

      it('should return 500 status code for a database error - set search_path error', async () => {
        await requestSender.createPolygonParts(createInitPayloadRequest);
        const updatePayload = separatePolygonsRequest;
        const {
          entitiesNames: { parts, polygonParts },
        } = getEntitiesMetadata(updatePayload);
        const spyQuery = jest.spyOn(EntityManager.prototype, 'query').mockRejectedValueOnce(new Error('Transaction failed'));

        const response = await requestSender.updatePolygonParts(updatePayload, true);

        expect(response.status).toBe(httpStatusCodes.INTERNAL_SERVER_ERROR);
        expect(response.body).toMatchObject({ message: 'Transaction failed' });
        expect(spyQuery).toHaveBeenCalledTimes(1);
        expect(response).toSatisfyApiSpec();

        const existsParts = await helperDB.tableExists(parts.entityName, schema);
        const existsPolygonParts = await helperDB.tableExists(polygonParts.entityName, schema);
        expect(existsParts).toBeTrue();
        expect(existsPolygonParts).toBeTrue();

        expect.assertions(6);
      });

      it('should return 500 status code if when truncate parts fails', async () => {
        await requestSender.createPolygonParts(createInitPayloadRequest);
        const updatePayload = separatePolygonsRequest;
        const {
          entitiesNames: { parts, polygonParts },
        } = getEntitiesMetadata(updatePayload);
        // eslint-disable-next-line @typescript-eslint/unbound-method
        const originalQuery = EntityManager.prototype.query;
        const spyQuery = jest
          .spyOn(EntityManager.prototype, 'query')
          .mockImplementationOnce(originalQuery)
          .mockRejectedValueOnce(new Error('Failed to truncate table'))
          .mockImplementationOnce(originalQuery);

        const response = await requestSender.updatePolygonParts(updatePayload, true);

        expect(response.status).toBe(httpStatusCodes.INTERNAL_SERVER_ERROR);
        expect(response.body).toMatchObject({ message: 'Failed to truncate table' });
        expect(spyQuery).toHaveBeenCalledTimes(3);
        expect(response).toSatisfyApiSpec();

        const existsParts = await helperDB.tableExists(parts.entityName, schema);
        const existsPolygonParts = await helperDB.tableExists(polygonParts.entityName, schema);
        expect(existsParts).toBeTrue();
        expect(existsPolygonParts).toBeTrue();

        expect.assertions(6);
      });

      it('should return 500 status code if when truncate polygon parts fails', async () => {
        await requestSender.createPolygonParts(createInitPayloadRequest);
        const updatePayload = separatePolygonsRequest;
        const {
          entitiesNames: { parts, polygonParts },
        } = getEntitiesMetadata(updatePayload);
        // eslint-disable-next-line @typescript-eslint/unbound-method
        const originalQuery = EntityManager.prototype.query;
        const spyQuery = jest
          .spyOn(EntityManager.prototype, 'query')
          .mockImplementationOnce(originalQuery)
          .mockImplementationOnce(originalQuery)
          .mockRejectedValueOnce(new Error('Failed to truncate table'));

        const response = await requestSender.updatePolygonParts(updatePayload, true);

        expect(response.status).toBe(httpStatusCodes.INTERNAL_SERVER_ERROR);
        expect(response.body).toMatchObject({ message: 'Failed to truncate table' });
        expect(spyQuery).toHaveBeenCalledTimes(3);
        expect(response).toSatisfyApiSpec();

        const existsParts = await helperDB.tableExists(parts.entityName, schema);
        const existsPolygonParts = await helperDB.tableExists(polygonParts.entityName, schema);
        expect(existsParts).toBeTrue();
        expect(existsPolygonParts).toBeTrue();

        expect.assertions(6);
      });

      it('should return 500 status code for a database error - verify tables exists (first table) error', async () => {
        await requestSender.createPolygonParts(createInitPayloadRequest);
        const updatePayload = separatePolygonsRequest;
        const {
          entitiesNames: { parts, polygonParts },
        } = getEntitiesMetadata(updatePayload);
        const spyGetExists = jest.spyOn(SelectQueryBuilder.prototype, 'getExists').mockRejectedValueOnce(new Error('Failed to execute query'));

        const response = await requestSender.updatePolygonParts(updatePayload, true);

        expect(response.status).toBe(httpStatusCodes.INTERNAL_SERVER_ERROR);
        expect(response.body).toMatchObject({ message: 'Failed to execute query' });
        expect(response).toSatisfyApiSpec();
        expect(spyGetExists).toHaveBeenCalledTimes(2);

        const existsParts = await helperDB.tableExists(parts.entityName, schema);
        const existsPolygonParts = await helperDB.tableExists(polygonParts.entityName, schema);
        expect(existsParts).toBeTrue();
        expect(existsPolygonParts).toBeTrue();

        expect.assertions(6);
      });

      it('should return 500 status code for a database error - verify tables exists(second table) error', async () => {
        await requestSender.createPolygonParts(createInitPayloadRequest);
        const updatePayload = separatePolygonsRequest;
        const {
          entitiesNames: { parts, polygonParts },
        } = getEntitiesMetadata(updatePayload);
        const spyGetExists = jest
          .spyOn(SelectQueryBuilder.prototype, 'getExists')
          .mockResolvedValueOnce(true)
          .mockRejectedValueOnce(new Error('Failed to execute query'));

        const response = await requestSender.updatePolygonParts(updatePayload, true);

        expect(response.status).toBe(httpStatusCodes.INTERNAL_SERVER_ERROR);
        expect(response.body).toMatchObject({ message: 'Failed to execute query' });
        expect(response).toSatisfyApiSpec();
        expect(spyGetExists).toHaveBeenCalledTimes(2);

        const existsParts = await helperDB.tableExists(parts.entityName, schema);
        const existsPolygonParts = await helperDB.tableExists(polygonParts.entityName, schema);
        expect(existsParts).toBeTrue();
        expect(existsPolygonParts).toBeTrue();

        expect.assertions(6);
      });

      it('should return 500 status code for a database error - save error', async () => {
        await requestSender.createPolygonParts(createInitPayloadRequest);
        const updatePayload = separatePolygonsRequest;
        const {
          entitiesNames: { parts, polygonParts },
        } = getEntitiesMetadata(updatePayload);
        const expectedErrorMessage = `Failed to save to ${parts.entityName}`;
        const spySave = jest.spyOn(Repository.prototype, 'save').mockRejectedValueOnce(new Error(expectedErrorMessage));

        const response = await requestSender.updatePolygonParts(updatePayload, true);

        expect(response.status).toBe(httpStatusCodes.INTERNAL_SERVER_ERROR);
        expect(response.body).toMatchObject({ message: expectedErrorMessage });
        expect(response).toSatisfyApiSpec();
        expect(spySave).toHaveBeenCalledTimes(1);

        const existsParts = await helperDB.tableExists(parts.entityName, schema);
        const existsPolygonParts = await helperDB.tableExists(polygonParts.entityName, schema);
        expect(existsParts).toBeTrue();
        expect(existsPolygonParts).toBeTrue();

        expect.assertions(6);
      });

      it('should return 500 status code for a database error - calculate polygon parts error on regular update', async () => {
        await requestSender.createPolygonParts(createInitPayloadRequest);
        const updatePayload = separatePolygonsRequest;
        const {
          entitiesNames: { parts, polygonParts },
        } = getEntitiesMetadata(updatePayload);
        // eslint-disable-next-line @typescript-eslint/unbound-method
        const originalQuery = EntityManager.prototype.query;
        const spyQuery = jest
          .spyOn(EntityManager.prototype, 'query')
          .mockImplementationOnce(originalQuery)
          .mockRejectedValueOnce(new Error(`Failed to calculate polygon parts on  ${polygonParts.entityName}`));

        const response = await requestSender.updatePolygonParts(updatePayload, false);

        expect(response.status).toBe(httpStatusCodes.INTERNAL_SERVER_ERROR);
        expect(response.body).toMatchObject({ message: `Failed to calculate polygon parts on  ${polygonParts.entityName}` });
        expect(response).toSatisfyApiSpec();
        expect(spyQuery).toHaveBeenCalledTimes(2);

        const existsParts = await helperDB.tableExists(parts.entityName, schema);
        const existsPolygonParts = await helperDB.tableExists(polygonParts.entityName, schema);
        expect(existsParts).toBeTrue();
        expect(existsPolygonParts).toBeTrue();

        expect.assertions(6);
      });

      it('should return 500 status code for a database error - calculate polygon parts error on swap update', async () => {
        await requestSender.createPolygonParts(createInitPayloadRequest);
        const updatePayload = separatePolygonsRequest;
        const {
          entitiesNames: { parts, polygonParts },
        } = getEntitiesMetadata(updatePayload);
        // eslint-disable-next-line @typescript-eslint/unbound-method
        const originalQuery = EntityManager.prototype.query;
        const spyQuery = jest
          .spyOn(EntityManager.prototype, 'query')
          .mockImplementationOnce(originalQuery)
          .mockImplementationOnce(originalQuery)
          .mockImplementationOnce(originalQuery)
          .mockRejectedValueOnce(new Error(`Failed to calculate polygon parts on  ${polygonParts.entityName}`));

        const response = await requestSender.updatePolygonParts(updatePayload, true);

        expect(response.status).toBe(httpStatusCodes.INTERNAL_SERVER_ERROR);
        expect(response.body).toMatchObject({ message: `Failed to calculate polygon parts on  ${polygonParts.entityName}` });
        expect(response).toSatisfyApiSpec();
        expect(spyQuery).toHaveBeenCalledTimes(4);

        const existsParts = await helperDB.tableExists(parts.entityName, schema);
        const existsPolygonParts = await helperDB.tableExists(polygonParts.entityName, schema);
        expect(existsParts).toBeTrue();
        expect(existsPolygonParts).toBeTrue();

        expect.assertions(6);
      });
    });
  });
});<|MERGE_RESOLUTION|>--- conflicted
+++ resolved
@@ -236,27 +236,10 @@
           expect.assertions(3);
         });
 
-<<<<<<< HEAD
         it('should return 200 status code and aggregated metadata with an empty filter', async () => {
           const polygonPartsPayload = createCustomInitPayloadRequestForAggregation;
           await requestSender.createPolygonParts(polygonPartsPayload);
           const { entityIdentifier } = getEntitiesMetadata(polygonPartsPayload);
-=======
-        const result = aggregationFeatureSchema.safeParse(response.body);
-        expect(response.status).toBe(httpStatusCodes.OK);
-        expect(response).toSatisfyApiSpec();
-        expect(result.success).toBe(true);
-        expect(result.data).toEqual(customAggregationNoFilter);
-
-        const coordinates = result.data?.geometry?.coordinates.flat(3) ?? [];
-        for (const coordinate of coordinates) {
-          const coordinatePrecision = coordinate.toString().split('.').at(1)?.length ?? 0;
-          expect(coordinatePrecision).toBeLessThanOrEqual(applicationConfig.aggregation.maxDecimalDigits);
-        }
-
-        expect.assertions(24);
-      });
->>>>>>> ce4e1bd0
 
           const response = await requestSender.aggregateLayerMetadata({
             params: { polygonPartsEntityName: entityIdentifier },
@@ -269,7 +252,13 @@
           expect(responseBody).toStrictEqual(customAggregationNoFilter);
           expect(response).toSatisfyApiSpec();
 
-          expect.assertions(3);
+          const coordinates = responseBody.geometry?.coordinates.flat(3) ?? [];
+          for (const coordinate of coordinates) {
+            const coordinatePrecision = coordinate.toString().split('.').at(1)?.length ?? 0;
+            expect(coordinatePrecision).toBeLessThanOrEqual(applicationConfig.aggregation.maxDecimalDigits);
+          }
+
+          expect.assertions(23);
         });
 
         it('should return 200 status code and aggregated metadata with an empty features array in filter', async () => {
@@ -471,7 +460,6 @@
             },
           };
 
-<<<<<<< HEAD
           const response = await requestSender.aggregateLayerMetadata({
             params: { polygonPartsEntityName: entityIdentifier },
             body: filterBody,
@@ -485,18 +473,6 @@
 
           expect.assertions(3);
         });
-=======
-        const coordinates = result.data?.geometry?.coordinates.flat(3) ?? [];
-        for (const coordinate of coordinates) {
-          const coordinatePrecision = coordinate.toString().split('.').at(1)?.length ?? 0;
-          expect(coordinatePrecision).toBeLessThanOrEqual(applicationConfig.aggregation.maxDecimalDigits);
-        }
-
-        const isContained = booleanContains(filterBody.filter?.features[0].geometry as Geometry, result.data?.geometry as Geometry);
-        expect(isContained).toBe(true);
-
-        expect.assertions(15);
->>>>>>> ce4e1bd0
       });
     });
 
